************
radiospectra
<<<<<<< HEAD
------------

This package aims update and extend the Callisto parts of the existing https://github.com/sunpy/radiospectra repository.

Installation
-----------

Clone this repository: ``git clone https://github.com/i4Ds/radiospectra``

Examples
--------

Examples of the work and the changes can be found in the form of jupyter notebooks in the /examples folder.
=======
************

.. |Powered by NumFOCUS| image:: https://img.shields.io/badge/powered%20by-NumFOCUS-orange.svg?style=flat&colorA=E1523D&colorB=007D8A
   :target: https://numfocus.org

This package aims to provide support for some type of radiospectra on solar physics.

This uses SunPy underneath, which is an open-source Python library for Solar Physics data analysis and visualization.
Our homepage `SunPy`_ has more information about the project.

.. _SunPy: https://sunpy.org

Installation
============

The recommended way to install radiospectra is with `anaconda <https://www.anaconda.com/distribution/>`__.

.. code:: bash

    $ conda config --append channels conda-forge
    $ conda install radiospectra

You can also use pip:

.. code-block:: bash

   pip install radiospectra

If you are coming here from the ``Warning`` deprecation in SunPy you more probably need to change from::

   from sunpy.spectra.spectrum import Spectrum

to::

   from radiospectra.spectrum import Spectrum

Getting Help
============

For more information or to ask questions about radiospectra (and SunPy), check out:

-  `SunPy Documentation`_
-  `SunPy Matrix Channel`_
-  `SunPy Mailing List`_

.. _SunPy Documentation: https://docs.sunpy.org/en/stable/
.. _SunPy Matrix Channel: https://chat.openastronomy.org/#/room/#sunpy:openastronomy.org
.. _SunPy Mailing List: https://groups.google.com/forum/#!forum/sunpy

Contributing
============

If you would like to get involved, start by joining the `SunPy mailing list`_ and check out the `Developers Guide`_ section of the SunPy docs.
Stop by our chat room `#sunpy:openastronomy.org`_ if you have any questions.
Help is always welcome so let us know what you like to work on, or check out the `issues page`_ for the list of known outstanding items.

For more information on contributing to SunPy, please read our `Newcomers guide`_.

.. _SunPy mailing list: https://groups.google.com/forum/#!forum/sunpy
.. _Developers Guide: http://docs.sunpy.org/en/latest/dev_guide/index.html
.. _`#sunpy:openastronomy.org`: https://chat.openastronomy.org/#/room/#sunpy:openastronomy.org
.. _issues page: https://github.com/sunpy/sunpy/issues
.. _Newcomers guide: https://docs.sunpy.org/en/latest/dev_guide/newcomers.html

Code of Conduct
===============

When you are interacting with the SunPy community you are asked to follow our `Code of Conduct`_.

.. _Code of Conduct: https://docs.sunpy.org/en/latest/coc.html
>>>>>>> 38139dfb
<|MERGE_RESOLUTION|>--- conflicted
+++ resolved
@@ -1,6 +1,5 @@
 ************
 radiospectra
-<<<<<<< HEAD
 ------------
 
 This package aims update and extend the Callisto parts of the existing https://github.com/sunpy/radiospectra repository.
@@ -13,76 +12,4 @@
 Examples
 --------
 
-Examples of the work and the changes can be found in the form of jupyter notebooks in the /examples folder.
-=======
-************
-
-.. |Powered by NumFOCUS| image:: https://img.shields.io/badge/powered%20by-NumFOCUS-orange.svg?style=flat&colorA=E1523D&colorB=007D8A
-   :target: https://numfocus.org
-
-This package aims to provide support for some type of radiospectra on solar physics.
-
-This uses SunPy underneath, which is an open-source Python library for Solar Physics data analysis and visualization.
-Our homepage `SunPy`_ has more information about the project.
-
-.. _SunPy: https://sunpy.org
-
-Installation
-============
-
-The recommended way to install radiospectra is with `anaconda <https://www.anaconda.com/distribution/>`__.
-
-.. code:: bash
-
-    $ conda config --append channels conda-forge
-    $ conda install radiospectra
-
-You can also use pip:
-
-.. code-block:: bash
-
-   pip install radiospectra
-
-If you are coming here from the ``Warning`` deprecation in SunPy you more probably need to change from::
-
-   from sunpy.spectra.spectrum import Spectrum
-
-to::
-
-   from radiospectra.spectrum import Spectrum
-
-Getting Help
-============
-
-For more information or to ask questions about radiospectra (and SunPy), check out:
-
--  `SunPy Documentation`_
--  `SunPy Matrix Channel`_
--  `SunPy Mailing List`_
-
-.. _SunPy Documentation: https://docs.sunpy.org/en/stable/
-.. _SunPy Matrix Channel: https://chat.openastronomy.org/#/room/#sunpy:openastronomy.org
-.. _SunPy Mailing List: https://groups.google.com/forum/#!forum/sunpy
-
-Contributing
-============
-
-If you would like to get involved, start by joining the `SunPy mailing list`_ and check out the `Developers Guide`_ section of the SunPy docs.
-Stop by our chat room `#sunpy:openastronomy.org`_ if you have any questions.
-Help is always welcome so let us know what you like to work on, or check out the `issues page`_ for the list of known outstanding items.
-
-For more information on contributing to SunPy, please read our `Newcomers guide`_.
-
-.. _SunPy mailing list: https://groups.google.com/forum/#!forum/sunpy
-.. _Developers Guide: http://docs.sunpy.org/en/latest/dev_guide/index.html
-.. _`#sunpy:openastronomy.org`: https://chat.openastronomy.org/#/room/#sunpy:openastronomy.org
-.. _issues page: https://github.com/sunpy/sunpy/issues
-.. _Newcomers guide: https://docs.sunpy.org/en/latest/dev_guide/newcomers.html
-
-Code of Conduct
-===============
-
-When you are interacting with the SunPy community you are asked to follow our `Code of Conduct`_.
-
-.. _Code of Conduct: https://docs.sunpy.org/en/latest/coc.html
->>>>>>> 38139dfb
+Examples of the work and the changes can be found in the form of jupyter notebooks in the /examples folder.