# -*- coding: utf-8 -*-
from __future__ import absolute_import, division, print_function

import datetime
from collections import defaultdict
<<<<<<< HEAD
from typing import Union, List
import time

import numpy as np
import os
import ntpath
=======
from distutils.version import LooseVersion

import numpy as np
>>>>>>> 38139dfb
from bs4 import BeautifulSoup
from scipy.ndimage import gaussian_filter1d
<<<<<<< HEAD
from sortedcontainers import SortedList
import ruptures as rpt

from astropy.io import fits
from astropy.nddata.ccddata import CCDData
=======
from scipy.optimize import leastsq
>>>>>>> 38139dfb

from astropy.io import fits
from sunpy import __version__
from sunpy.time import parse_time
from sunpy.util.net import download_file

<<<<<<< HEAD
from ..spectrogram import LinearTimeSpectrogram, REFERENCE, _union
=======
from radiospectra.extern.six import itervalues, next
from radiospectra.extern.six.moves import urllib
from radiospectra.spectrogram import REFERENCE, LinearTimeSpectrogram
from radiospectra.util import ConditionalDispatch, run_cls, minimal_pairs
>>>>>>> 38139dfb

__all__ = ['CallistoSpectrogram']


SUNPY_LT_1 = LooseVersion(__version__) < LooseVersion('1.0')
TIME_STR = "%Y%m%d%H%M%S"
DEFAULT_URL = 'http://soleil.i4ds.ch/solarradio/data/2002-20yy_Callisto/'
_DAY = datetime.timedelta(days=1)

DATA_SIZE = datetime.timedelta(seconds=15 * 60)


def parse_filename(href):
    name = href.split('.')[0]
    try:
        inst, date, time, no = name.rsplit('_')
        dstart = datetime.datetime.strptime(date + time, TIME_STR)
    except ValueError:
        # If the split fails, the file name does not match out
        # format,so we skip it and continue to the next
        # iteration of the loop.
        return None
    return inst, no, dstart


PARSERS = [
    # Everything starts with ""
    ("", parse_filename)
]


def query(start, end, instruments=None, url=DEFAULT_URL):
    """
    Get URLs for callisto data from instruments between start and end.

    Parameters
    ----------
    start : `~sunpy.time.parse_time` compatible
    end : `~sunpy.time.parse_time` compatible
    instruments : sequence
        Sequence of instruments whose data is requested.
    url : str
        Base URL for the request.
    """
    day = datetime.datetime(start.year, start.month, start.day)
    while day <= end:
        directory = url + day.strftime('%Y/%m/%d/')
        opn = urllib.request.urlopen(directory)
        try:
            soup = BeautifulSoup(opn, 'lxml')
            for link in soup.find_all("a"):
                href = link.get("href")
                for prefix, parser in PARSERS:
                    if href.startswith(prefix):
                        break

                result = parser(href)
                if result is None:
                    continue
                inst, no, dstart = result

                if (instruments is not None and
                    inst not in instruments and
                    (inst, int(no)) not in instruments):
                    continue

                dend = dstart + DATA_SIZE
                if dend > start and dstart < end:
                    yield directory + href
        finally:
            opn.close()
        day += _DAY


def download(urls, directory):
    """
    Download files from urls into directory.

    Parameters
    ----------
    urls : list of str
        urls of the files to retrieve
    directory : str
        directory to save them in
    """
    return [download_file(url, directory) for url in urls]


def _parse_header_time(date, time):
    """
    Returns `~datetime.datetime` object from date and time fields of header.
    """
    if time is not None:
        date = date + 'T' + time

    if SUNPY_LT_1:
        time = parse_time(date)
    else:
        time = parse_time(date).datetime

    return time


class CallistoSpectrogram(LinearTimeSpectrogram):
    """
    Class used for dynamic spectra coming from the Callisto network.

    Attributes
    ----------
    header : `~astropy.io.fits.Header`
        main header of the FITS file
    axes_header : `~astropy.io.fits.Header`
        header for the axes table
    swapped : bool
        flag that specifies whether originally in the file the x-axis was
        frequency
    """
    # XXX: Determine those from the data.
    SIGMA_SUM = 75
    SIGMA_DELTA_SUM = 20
    _create = ConditionalDispatch.from_existing(LinearTimeSpectrogram._create)
    create = classmethod(_create.wrapper())
    # Contrary to what pylint may think, this is not an old-style class.
    # pylint: disable=E1002,W0142,R0902

    # This needs to list all attributes that need to be
    # copied to maintain the object and how to handle them.
    COPY_PROPERTIES = LinearTimeSpectrogram.COPY_PROPERTIES + [
        ('header', REFERENCE),
        ('swapped', REFERENCE),
        ('axes_header', REFERENCE)
    ]

    # List of instruments retrieved in July 2012 from
    # http://soleil.i4ds.ch/solarradio/data/2002-20yy_Callisto/
    INSTRUMENTS = {
        'ALASKA', 'ALMATY', 'BIR', 'DARO', 'HB9SCT', 'HUMAIN',
        'HURBANOVO', 'KASI', 'KENYA', 'KRIM', 'MALAYSIA', 'MRT1',
        'MRT2', 'OOTY', 'OSRA', 'SWMC', 'TRIEST', 'UNAM'
    }

<<<<<<< HEAD
    ARRAY_TYPE = np.float_
    MISSING_VALUE = np.nan
=======
    def save(self, filepath):
        """
        Save modified spectrogram back to filepath.
>>>>>>> 38139dfb

    def __init__(self, data, time_axis, freq_axis, start, end,
                 t_init=None, t_delt=None, t_label="Time", f_label="Frequency",
                 content="", instruments=None, header=None, axes_header=None,
                 swapped=False, filename=None):
        # Because of how object creation works, there is no avoiding
        # unused arguments in this case.
        # pylint: disable=W0613

        if not isinstance(data, np.ma.MaskedArray):
            data = np.ma.array(data, dtype=self.ARRAY_TYPE, mask=False)

<<<<<<< HEAD
        super(CallistoSpectrogram, self).__init__(
            data, time_axis, freq_axis, start, end,
            t_init, t_delt, t_label, f_label,
            content, instruments
        )
=======
    def get_header(self):
        """
        Returns the updated header.
        """
        header = self.header.copy()
>>>>>>> 38139dfb

        self.header = header
        self.axes_header = axes_header
        self.swapped = swapped
        if filename:
            head, tail = ntpath.split(filename)
            self.filename = tail or ntpath.basename(head)
        else:
            self.filename = None

    @classmethod
<<<<<<< HEAD
    def read(cls, filename: str, **kwargs):
        """Reads in FITS file and return a new CallistoSpectrogram.
        Any unknown (i.e. any except filename) keyword arguments get
        passed to fits.open.
=======
    def read(cls, filename, **kwargs):
        """
        Reads in FITS file and return a new CallistoSpectrogram. Any unknown
        (i.e. any except filename) keyword arguments get passed to fits.open.
>>>>>>> 38139dfb

        Parameters
        ----------
        filename : str
            path of the file to read
        """
        fl = fits.open(filename, **kwargs)
        data = np.ma.array(fl[0].data, dtype=cls.ARRAY_TYPE, mask=np.full(fl[0].data.shape, False))
        # data.data[data.mask] = cls.MISSING_VALUE
        data.mask[np.where(np.isnan(data.data))] = True

        axes = fl[1]
        header = fl[0].header

        # simple patch for time_End issue
        if header['TIME-END'][6:] == '60':
            header['TIME-END'] = (header['TIME-END'][:6] + '59', header.comments['TIME-END'] + ' [modified]')
        elif header['TIME-END'][:2] == '24':
            header['TIME-END'] = ('00' + header['TIME-END'][2:], header.comments['TIME-END'] + ' [modified]')

        start = _parse_header_time(
            header['DATE-OBS'], header.get('TIME-OBS', header.get('TIME$_OBS'))
        )
        end = _parse_header_time(
            header['DATE-END'], header.get('TIME-END', header.get('TIME$_END'))
        )

        swapped = "time" not in header["CTYPE1"].lower()

        # Swap dimensions so x-axis is always time.
        if swapped:
            t_delt = header["CDELT2"]
            t_init = header["CRVAL2"] - t_delt * header["CRPIX2"]
            t_label = header["CTYPE2"]

            f_delt = header["CDELT1"]
            f_init = header["CRVAL1"] - t_delt * header["CRPIX1"]
            f_label = header["CTYPE1"]
            data = data.transpose()
        else:
            t_delt = header["CDELT1"]
            t_init = header["CRVAL1"] - t_delt * header["CRPIX1"]
            t_label = header["CTYPE1"]

            f_delt = header["CDELT2"]
            f_init = header["CRVAL2"] - t_delt * header["CRPIX2"]
            f_label = header["CTYPE2"]

        # Table may contain the axes data. If it does, the other way of doing
        # it might be very wrong.
        if axes is not None:
            try:
                # It's not my fault. Neither supports __contains__ nor .get
                tm = axes.data['TIME']
            except KeyError:
                tm = None
            try:
                fq = axes.data['FREQUENCY']
            except KeyError:
                fq = None

        if tm is not None:
            # Fix dimensions (whyever they are (1, x) in the first place)
            time_axis = np.squeeze(tm)
        else:
            # Otherwise, assume it's linear.
            time_axis = \
                np.linspace(0, data.shape[1] - 1) * t_delt + t_init  # pylint: disable=E1101

        if fq is not None:
            freq_axis = np.squeeze(fq)
        else:
            freq_axis = \
                np.linspace(0, data.shape[0] - 1) * f_delt + f_init  # pylint: disable=E1101

        """Remove duplicate entries on the borders."""
        left = 1
        while freq_axis[left] == freq_axis[0]:
            left += 1
        right = data.shape[0] - 1
        while freq_axis[right] == freq_axis[-1]:
            right -= 1

        c_left = left - 1
        c_right = right + 2

        if c_left > 0:
            data.data[:c_left, :] = cls.MISSING_VALUE
            data.mask[:c_left, :] = True
        if c_right < (len(freq_axis)-1):
            data.data[c_right:, :] = cls.MISSING_VALUE
            data.mask[c_right:, :] = True

        content = header["CONTENT"]
        instruments = {header["INSTRUME"]}

        fl.close()
        return cls(
            data, time_axis, freq_axis, start, end, t_init, t_delt,
            t_label, f_label, content, instruments,
            header, axes.header, swapped, filename
        )

<<<<<<< HEAD
    @classmethod
    def read_many(cls, filenames: [str], sort_by=None):
        """Returns a list of CallistoSpectrogram objects read from filenames.
=======
        self.header = header
        self.axes_header = axes_header
        self.swapped = swapped

    @classmethod
    def is_datasource_for(cls, header):
        """
        Check if class supports data from the given FITS file.

        Parameters
        ----------
        header : `~astropy.io.fits.Header`
            main header of the FITS file
        """
        return header.get('instrume', '').strip() in cls.INSTRUMENTS

    def remove_border(self):
        """
        Remove duplicate entries on the borders.
        """
        left = 0
        while self.freq_axis[left] == self.freq_axis[0]:
            left += 1
        right = self.shape[0] - 1
        while self.freq_axis[right] == self.freq_axis[-1]:
            right -= 1
        return self[left-1:right+2, :]

    @classmethod
    def read_many(cls, filenames, sort_by=None):
        """
        Returns a list of CallistoSpectrogram objects read from filenames.
>>>>>>> 38139dfb

        Parameters
        ----------
        filenames : list of str
            list of paths to read from
        sort_by : str
            optional attribute of the resulting objects to sort from, e.g.
            start to sort by starting time.
        """
        specs = list(map(cls.read, filenames))
        if sort_by is not None:
            specs.sort(key=lambda x: getattr(x, sort_by))
        return specs

    @classmethod
<<<<<<< HEAD
    def from_url(cls, url):
        """Returns CallistoSpectrogram read from URL.

        Parameters
        ----------
        url : str
            URL to retrieve the data from

        Returns
        -------
        newSpectrogram : `radiospectra.CallistoSpectrogram`
        """
        return cls.read(url)

    @classmethod
    def load_from_range(cls, instrument, start, end, **kwargs):
        """Automatically download data from instrument between start and
        end.
=======
    def from_range(cls, instrument, start, end, **kwargs):
        """
        Automatically download data from instrument between start and end and
        join it together.
>>>>>>> 38139dfb

        Parameters
        ----------
        instrument : str
            instrument to retrieve the data from
        start : `~sunpy.time.parse_time` compatible
            start of the measurement
        end : `~sunpy.time.parse_time` compatible
            end of the measurement
        """

        kw = {
            'maxgap': None,
            'fill': cls.JOIN_REPEAT,
        }

        kw.update(kwargs)
        if SUNPY_LT_1:
            start = parse_time(start)
            end = parse_time(end)
        else:
            start = parse_time(start).datetime
            end = parse_time(end).datetime
        urls = query(start, end, [instrument])
        specs = list(map(cls.from_url, urls))

        return specs

    @classmethod
    def from_range(cls, instrument, start, end, **kwargs):
        """Automatically download data from instrument between start and
        end and join it together.

        Parameters
        ----------
        instrument : str
            instrument to retrieve the data from
        start : `~sunpy.time.parse_time` compatible
            start of the measurement
        end : `~sunpy.time.parse_time` compatible
            end of the measurement
        """

        specs = cls.load_from_range(instrument, start, end, **kwargs)
        return cls.new_join_many(specs)

    def extend(self, minutes=15, **kwargs):
        """Requests subsequent files from the server. If minutes is negative,
        retrieve preceding files. """

        if len(self.instruments) != 1:
            raise ValueError

        instrument = next(iter(self.instruments))
        if minutes > 0:
            data = CallistoSpectrogram.load_from_range(
                instrument,
                self.end,
                self.end + datetime.timedelta(minutes=minutes)
            )
        elif minutes < 0:
            data = CallistoSpectrogram.load_from_range(
                instrument,
                self.start - datetime.timedelta(minutes=-minutes),
                self.start
            )
        else:
            return self

        # data = data.clip_freq(self.freq_axis[-1], self.freq_axis[0])
        return CallistoSpectrogram.new_join_many([self] + data, **kwargs)

    @classmethod
    def join_many(cls, specs, mk_arr=None, nonlinear=False, maxgap=None, fill=None):
        """Produce new Spectrogram that contains spectrograms
        joined together in time.
        Using linearSpectrogram.JOINREPEAT as default to fill the gaps

        Parameters
        ----------
        specs : list
            List of spectrograms to join together in time.
        nonlinear : bool
            If True, leave out gaps between spectrograms. Else, fill them with
            the value specified in fill.
        maxgap : float, int or None
            Largest gap to allow in second. If None, allow gap of arbitrary
            size.
        fill : float or int
            Value to fill missing values (assuming nonlinear=False) with.
            Can be LinearTimeSpectrogram.JOIN_REPEAT to repeat the values for
            the time just before the gap.
        mk_array: function
            Function that is called to create the resulting array. Can be set
            to LinearTimeSpectrogram.memap(filename) to create a memory mapped
            result array.
        """

        new_header = specs[0].get_header()
        new_axes_header = specs[0].axes_header
        freq_buckets = defaultdict(list)

        for elem in specs:
            freq_buckets[tuple(elem.freq_axis)].append(elem)

        data = cls.combine_frequencies(
            [super(CallistoSpectrogram, cls).join_many(elem, mk_arr, nonlinear, maxgap, fill) for elem in
             itervalues(freq_buckets)])

        params = {
            'time_axis': data.time_axis,
            'freq_axis': data.freq_axis,
            'start': data.start,
            'end': specs[-1].end,
            't_delt': data.t_delt,
            't_init': data.t_init,
            't_label': data.t_label,
            'f_label': data.f_label,
            'content': data.content,
            'instruments': _union(spec.instruments for spec in specs),
        }

        new_header['DATE-END'] = max([x.get_header()['DATE-END'] for x in specs])
        new_header['TIME-END'] = max([x.get_header()['TIME-END'] for x in specs])
        new_header['DATAMIN'] = min([x.get_header()['DATAMIN'] for x in specs])
        new_header['DATAMAX'] = max([x.get_header()['DATAMAX'] for x in specs])

        new_axes_header['NAXIS1'] = int(new_axes_header['BITPIX']) * (len(data.time_axis) + len(data.freq_axis))
        new_axes_header['TFORM1'] = str(len(data.time_axis)) + "D8.3"
        new_axes_header['TFORM2'] = str(len(data.freq_axis)) + "D8.3"

        return CallistoSpectrogram(data.data, header=new_header, axes_header=new_axes_header, **params)

    @classmethod
    def new_join_many(cls, specs: ['CallistoSpectrogram'], polarisations=False):
        """Produce new Spectrogram that contains spectrograms
        joined together in time and frequency.

        Parameters
        ----------
        specs : list
            List of CallistoSpectrogram's to join together in time.
        polarisations : bool
            TODO
        """

        # checks
        if not specs:
            raise ValueError("Need at least one spectrogram.")

        if len(specs) == 1:
            return specs[0]

       # sorts specs
        specs = sorted(specs,key = lambda x:x.start)
        
        # initiates combine_polerations
        if polarisations:
            PWM_VAL_List = set(map(lambda x: x.header['PWM_VAL'], specs))
            Sorting_dict = dict(map(lambda x: (x,[]), PWM_VAL_List))
            for spec in specs:
                Sorting_dict[spec.header['PWM_VAL']].append(spec)
            map(lambda x: x.start, list(Sorting_dict.values()))
            new_specs = []
            for PWM, specs in Sorting_dict.items():
                for index, spec1 in enumerate(specs[:-1]):
                    spec2 = specs[index+1]
                    delta1 = float(spec1.header['CDELT1'])
                    delta2 = float(spec1.header['CDELT1'])
                    if abs(delta1 - delta2) > 0.000001:
                        new_specs.append(spec1)
                        continue
                    if spec1.header['INSTRUME'] != spec2.header['INSTRUME']:
                        new_specs.append(spec1)
                        continue
                    if spec1.shape != spec2.shape:
                        new_specs.append(spec1)
                        continue
                    if abs((spec1.start - spec2.start).total_seconds()) > delta1:
                        new_specs.append(spec1)
                        continue
                    if not np.array_equal(spec1.freq_axis, spec2.freq_axis):
                        new_specs.append(spec1)
                        continue
                    if not np.array_equal(spec1.time_axis, spec2.time_axis):
                        new_specs.append(spec1)
                        continue
                    merged_spec = CallistoSpectrogram.combine_polarisation(specs[index],specs[index+1])
                    new_specs.append(merged_spec)
            specs = new_specs
        if not polarisations:
            PWM_VAL_List = set(map(lambda x: "{}_{}".format(x.header['PWM_VAL'],x.filename.split('.')[0].split('_')[-1]), specs))
            Sorting_dict = dict(map(lambda x: (x,[]), PWM_VAL_List))
            for spec in specs:
                Sorting_dict["{}_{}".format(spec.header['PWM_VAL'],spec.filename.split('.')[0].split('_')[-1])].append(spec)
            map(lambda x: x.start, list(Sorting_dict.values()))

        if len(specs) == 1:
            return specs[0]

        joined_spec_list = []
        for PWM, specs in Sorting_dict.items():
            if not isinstance(specs[0], CallistoSpectrogram):
                raise ValueError("Can only combine CallistoSpectrogram's.")
            instr = specs[0].header['INSTRUME']
            delta = specs[0].header['CDELT1']

            first_time_point = specs[0].start + datetime.timedelta(seconds=specs[0].time_axis[0])
            last_time_point = specs[0].start + datetime.timedelta(seconds=specs[0].time_axis[-1])

            for spec in specs[1:]:
                if not isinstance(spec, CallistoSpectrogram):
                    raise ValueError("Can only combine CallistoSpectrogram's.")
                if spec.header['INSTRUME'] != instr:
                    raise ValueError("Can only combine spectrogram's from the same instrument.")
                if spec.header['CDELT1'] != delta:
                    raise ValueError("Can only combine spectrogram's with the same time delta (CDELT1).")

                cur_start = spec.start + datetime.timedelta(seconds=spec.time_axis[0])
                cur_end = spec.start + datetime.timedelta(seconds=spec.time_axis[-1])

                if cur_start < first_time_point:
                    first_time_point = cur_start
                if cur_end > last_time_point:
                    last_time_point = cur_end

            new_header = specs[0].get_header()
            new_axes_header = specs[0].axes_header

            borderless_specs = [sp.remove_border() for sp in specs]

            new_freq_axis = np.array(sorted(_union(set(sp.freq_axis) for sp in borderless_specs), key=lambda y: -y))
            new_time_axis = np.arange(0, (last_time_point-first_time_point).total_seconds() + 0.00001, delta)

            for spec in specs:
                curr_start = spec.start + datetime.timedelta(seconds=spec.time_axis[0])
                diff = (curr_start - first_time_point).total_seconds()
                diff_index = int(diff / delta)
                new_time_axis[diff_index:diff_index + spec.time_axis.shape[0]] = (spec.time_axis + diff)

            nan_arr = np.empty((len(new_freq_axis), len(new_time_axis)), dtype=cls.ARRAY_TYPE)
            nan_arr[:] = np.nan
            new_data = np.ma.array(nan_arr, mask=True)

            # fill new data array
            for sp in borderless_specs:
                if np.array_equal(new_freq_axis, sp.freq_axis):
                    c_start_time = ((sp.start + datetime.timedelta(seconds=sp.time_axis[0])) - first_time_point).total_seconds()
                    temp_pos_time = np.where(new_time_axis == c_start_time)
                    if len(temp_pos_time[0]) == 1:
                        new_pos_time = temp_pos_time[0][0]

                        new_data[:, new_pos_time:new_pos_time + sp.shape[1]] = sp.data[:, :]
                        new_data.mask[:, new_pos_time:new_pos_time + sp.shape[1]] = sp.data.mask[:, :]
                else:
                    for pos_freq in range(sp.shape[0]):
                        c_freq = sp.freq_axis[pos_freq]
                        new_pos_freq = np.where(new_freq_axis == c_freq)[0][0]

                        c_start_time = ((sp.start + datetime.timedelta(seconds=sp.time_axis[0])) - first_time_point).total_seconds()

                        temp_pos_time = np.where(new_time_axis == c_start_time)
                        if len(temp_pos_time[0]) == 1:
                            new_pos_time = temp_pos_time[0][0]

                            new_data[new_pos_freq, new_pos_time:new_pos_time + sp.shape[1]] = sp.data[pos_freq, :]
                            new_data.mask[new_pos_freq, new_pos_time:new_pos_time + sp.shape[1]] = sp.data.mask[pos_freq, :]

            time = first_time_point.time()
            second_of_day = time.hour * 3600 + time.minute * 60 + time.second

            params = {
                'time_axis': new_time_axis,
                'freq_axis': new_freq_axis,
                'start': first_time_point,
                'end': last_time_point,
                't_delt': delta,
                't_init': second_of_day,
                't_label': specs[0].t_label,
                'f_label': specs[0].f_label,
                'content': specs[0].content,
                'instruments': _union(spec.instruments for spec in specs),
            }

            new_header['DATE-OBS'] = min([x.get_header()['DATE-OBS'] for x in specs])
            new_header['TIME-OBS'] = min([x.get_header()['TIME-OBS'] for x in specs])
            new_header['DATE-END'] = max([x.get_header()['DATE-END'] for x in specs])
            new_header['TIME-END'] = max([x.get_header()['TIME-END'] for x in specs])
            new_header['DATAMIN'] = min([x.get_header()['DATAMIN'] for x in specs])
            new_header['DATAMAX'] = max([x.get_header()['DATAMAX'] for x in specs])
            new_header['CRVAL1'] = second_of_day
            new_header['CRVAL2'] = len(new_freq_axis)

            new_axes_header['NAXIS1'] = int(new_axes_header['BITPIX']) * (len(new_time_axis) + len(new_freq_axis))
            new_axes_header['TFORM1'] = str(len(new_time_axis)) + "D8.3"
            new_axes_header['TFORM2'] = str(len(new_freq_axis)) + "D8.3"

            joined_spec = CallistoSpectrogram(new_data, header=new_header, axes_header=new_axes_header, **params)
            joined_spec.adjust_header()
            joined_spec_list.append(joined_spec)
        return joined_spec_list

    def save(self, filepath: str):
        """ Save modified spectrogram back to filepath.

        Parameters
        ----------
        filepath : str
            path to save the spectrogram to
        """
        main_header = self.get_header()
        data = CCDData(data=self.data, header=main_header, unit='Sun')
        # XXX: Update axes header.

        data.header.append(card=('BZERO',0, 'scaling offset'))
        data.header.append(card=('BSCALE',1, 'scaling factor'))
        data.header['NAXIS1'] = (data.header['NAXIS1'], 'length of data axis 1')
        data.header['NAXIS2'] = (data.header['NAXIS2'], 'length of data axis 2')

        freq_col = fits.Column(
            name="FREQUENCY",
            format=f"{len(self.freq_axis)}D8.3",
            array=np.reshape(np.array(self.freq_axis), (1, len(self.freq_axis)))
        )
        time_col = fits.Column(
            name="TIME",
            format=f"{len(self.time_axis)}D8.3",
            array=np.reshape(np.array(self.time_axis), (1, len(self.time_axis)))
        )

        cols = fits.ColDefs([time_col, freq_col])
        table = fits.BinTableHDU.from_columns(cols, header=self.axes_header, name='AXES')

        table.header['TTYPE1'] = (table.header['TTYPE1'], 'label for field   1')
        table.header['TFORM1'] = (table.header['TFORM1'], 'data format of field: 8-byte DOUBLE')
        table.header['TTYPE2'] = (table.header['TTYPE2'], 'label for field   2')
        table.header['TFORM2'] = (table.header['TFORM2'], 'data format of field: 8-byte DOUBLE')
        
        table.header['TSCAL1'] = 1
        table.header['TZERO1'] = 0
        table.header['TSCAL2'] = 1
        table.header['TZERO2'] = 0  

        hdulist = data.to_hdu()
        hdulist.insert(1, table)

        if not os.path.exists(filepath):
            hdulist.writeto(filepath)
            return filepath
        else:
            i = 0
            split = filepath.split('.')
            new_filepath = split[0] + f' ({i})' + f'{"." if len(split[1:]) > 0 else ""}' + '.'.join(split[1:])
            while os.path.exists(new_filepath):
                i += 1
                new_filepath = split[0] + f' ({i})' + f'{"." if len(split[1:]) > 0 else ""}' + '.'.join(split[1:])
            hdulist.writeto(new_filepath)
            return new_filepath

    def get_header(self):
        """Returns the updated header."""
        header = self.header.copy()

        if self.swapped:
            header['NAXIS2'] = self.shape[1]  # pylint: disable=E1101
            header['NAXIS1'] = self.shape[0]  # pylint: disable=E1101
        else:
            header['NAXIS1'] = self.shape[1]  # pylint: disable=E1101
            header['NAXIS2'] = self.shape[0]  # pylint: disable=E1101
        return header

    @classmethod
    def detect_and_combine_polarisations(cls, specs: ['CallistoSpectrogram']) -> ['CallistoSpectrogram']:
        raise NotImplementedError('detect_and_combine_polarisations not yet implemented')


    @classmethod
    def combine_polarisation(cls, spec1: 'CallistoSpectrogram', spec2: 'CallistoSpectrogram') -> 'CallistoSpectrogram':
        """Compares and combines two spectrograms that are polarisations of the same event

        Parameters
        ----------
        spec1 : CallistoSpectrogram
            The first polarized spectrogram.
        spec2 : CallistoSpectrogram
            The second polarized spectrogram.
        """
        def pythagoras_combine(a, b):
            return (a ** 2 + b ** 2) ** 0.5

        # checks
        delta1 = float(spec1.header['CDELT1'])
        delta2 = float(spec1.header['CDELT1'])
        if abs(delta1 - delta2) > 0.000001:
            raise ValueError('CDELT1 of spectrograms are not the same')
        if spec1.header['INSTRUME'] != spec2.header['INSTRUME']:
            raise ValueError('Instruments of spectrograms are not the same')
        if spec1.shape != spec2.shape:
            raise ValueError('Shapes of spectrograms not the same')
        if abs((spec1.start - spec2.start).total_seconds()) > delta1:
            raise ValueError('Start times of spectrograms are too far from each other')
        if not np.array_equal(spec1.freq_axis, spec2.freq_axis):
            raise ValueError('Frequency axes of spectrograms are not the same')
        if not np.array_equal(spec1.time_axis, spec2.time_axis):
            raise ValueError('Time axes of spectrograms are not the same')
            
        merge_funk = np.vectorize(pythagoras_combine, excluded=[np.nan])
        merged_matrix = merge_funk(spec1.data, spec2.data)
        x = np.logical_or(spec1.data.mask,spec2.data.mask)
        merged_matrix = np.ma.array(merged_matrix,mask=x)
		
		
        merged_spec = spec1._with_data(merged_matrix)
        merged_spec.header["DATAMIN"] = merged_matrix.min()
        merged_spec.header["DATAMAX"] = merged_matrix.max()
        return merged_spec

    def subtract_bg_sliding_window(self, amount: float = 0.05, window_width: int = 0, affected_width: int = 0,
                                   change_points: Union[bool, List[int]] = False):
        _data = self.data.copy()

        _og_image_height = _data.shape[0]
        _og_image_width = _data.shape[1]

        _bg = np.zeros([_og_image_height, _og_image_width])
        _min_sdevs = np.zeros([_og_image_height, _og_image_width])
        _out = _data.copy()

        time_cp = time.time()

        if isinstance(change_points, bool):
            if change_points:
                _cps = self.estimate_change_points()
            else:
                _cps = []
        else:
            _cps = change_points

        #print(_cps)
        #print(f'change points are: {_cps} | time needed: {time.time() - time_cp}')

        time_bs = time.time()

        if len(_cps) == 0:
            _images = [(0, _og_image_width)]
        else:
            _images = []
            _temp = 0
            _cps = sorted(_cps)
            for _cp in _cps:
                _images.append((_temp, _cp))
                _temp = _cp
            _images.append((_temp, _og_image_width))

        for (_img_start, _img_end) in _images:

            _cwp = _img_start

            _img_width = _img_end - _img_start
            _img_data = _data[:, _img_start:_img_end]

            _window_height = _og_image_height
            _window_width = _img_width if (window_width == 0 or window_width > _img_width) else window_width
            _affected_height = _og_image_height
            _affected_width = _img_width if (affected_width == 0 or affected_width > _img_width) else (
                affected_width if affected_width <= _window_width else _window_width)

            _data_minus_avg = (_img_data - np.average(_img_data, 1).reshape(_img_data.shape[0], 1))
            _sdevs = [(index, std) for (index, std) in enumerate(np.std(_data_minus_avg, 0))]

            _half = max((_window_width - _affected_width) // 2, 0)
            _division_fix = _half + _half != max(_img_width - _affected_width, 0)
            _max_amount = max(1, int(amount * _img_width))

            # calc initial set of used columns
            _window_sdevs = [sdev for sdev in _sdevs[:_half]]
            _sorted_sdevs = sorted(_window_sdevs, key=lambda y: y[1])
            _bg_used_sdevs = SortedList(_sorted_sdevs, key=lambda y: y[1])

            while _cwp <= _img_end:

                _affected_left = _cwp
                _affected_right = min(_affected_left + _affected_width, _img_end)
                _window_left = max(_affected_left - _half if _division_fix else _affected_left - _half, _img_start)
                _window_right = min(_affected_right + _half, _img_end)

                # print(f'{_window_left}:{_affected_left}:{_affected_right}:{_window_right}')

                for sdev in _sdevs[max(_window_left - _affected_width, 0) - _img_start:_window_left - _img_start]:
                    _bg_used_sdevs.discard(sdev)

                if _window_right <= _img_end:
                    _bg_used_sdevs.update(
                        _sdevs[_window_right - _affected_width - _img_start:_window_right - _img_start])

                # calc current background
                _current_background = np.average(_img_data[:, [sdev[0] for sdev in _bg_used_sdevs[:_max_amount]]], 1)
                for sdev in _bg_used_sdevs[:_max_amount]:
                    _min_sdevs[:, sdev[0] + _img_start] += 1
                _bg[:, _affected_left:_affected_right] = np.repeat(_current_background.reshape(_bg.shape[0], 1),
                                                                   (_affected_right - _affected_left), axis=1)

                _cwp += _affected_width

        _sbg = np.ma.subtract(_out, _bg)
        #print(f'time needed for background subtraction: {time.time() - time_bs}')

        return self._with_data(_sbg), self._with_data(_bg), self._with_data(_min_sdevs), _cps

    def estimate_change_points(self, window_width=100, max_length_single_segment=20000, segment_width=10000):
        """Estimates the change points of the spectrogramm and returns the indices."""

        avgs = np.average(self.data, axis=0)
        penalty = np.log(len(avgs)) * 8 * np.std(avgs) ** 2
        changepoints = set()

        if len(avgs) > max_length_single_segment:
            num = len(avgs) // (segment_width - window_width*2)
            segments = [(x, x + segment_width) for x in np.multiply(range(0, num), (segment_width - window_width*2))]
            segments.append((len(avgs) - segment_width, len(avgs)))
        else:
            segments = [(0, len(avgs))]

        if (len(segments)) > 3:
            m = 'mahalanobis'
        else:
            m = 'rbf'

        for start, end in segments:
            mod = rpt.Window(model=m, width=window_width).fit(avgs[start:end])
            res = np.array(mod.predict(pen=penalty)[:-1]) + start
            #print(f'{start} {end} | {res}')
            changepoints.update(res)
        return sorted(changepoints)

    def mask_single_freq_rfi(self, threshold=17, row_window_height=3):
        """Detects rfi in single frequencies and masks the data

        Parameters
        ----------
        threshold : Num
            Minimal Intensity difference between the row and the mean of the surrounding rows to be flagged as rfi.
        row_window_height : int
            The amount of rows before and after should be considered for the surrounding rows.
        """

        rfi_mask = np.full(self.shape, False)

        for row_index in range(self.shape[0]):
            aff_row = self.data[row_index]
            rows_before = self.data[max(row_index - row_window_height, 0):row_index]
            rows_after = self.data[row_index + 1:min(row_index + 1 + row_window_height, self.shape[0])]
            window_rows = np.concatenate([rows_before, rows_after], axis=0)

            window_mean = np.mean(window_rows, axis=0)
            diff = abs(aff_row - window_mean)

            rfi_mask[row_index, np.where(diff >= threshold)] = True

        new_data = self.data.copy()
        new_data.mask[np.where(rfi_mask)] = True
        new_data.data[np.where(rfi_mask)] = self.MISSING_VALUE

        return self._with_data(new_data)

    @classmethod
    def is_datasource_for(cls, header):
        """Check if class supports data from the given FITS file.

        Parameters
        ----------
        header : `~astropy.io.fits.Header`
            main header of the FITS file
        """
        return header.get('instrume', '').strip() in cls.INSTRUMENTS

    def remove_border(self):
        """Remove duplicate entries on the borders."""
        left = 0
        while self.freq_axis[left] == self.freq_axis[0]:
            left += 1
        right = self.shape[0] - 1
        while self.freq_axis[right] == self.freq_axis[-1]:
            right -= 1
        return self[left-1:right+2, :]

    def mark_border(self):
        """Mark duplicate entries on the borders."""
        left = 1
        while self.freq_axis[left] == self.freq_axis[0]:
            left += 1
        right = self.data.shape[0] - 1
        while self.freq_axis[right] == self.freq_axis[-1]:
            right -= 1

        c_left = left - 1
        c_right = right + 2

        if c_left > 0:
            self.data.data[:c_left, :] = self.MISSING_VALUE
            self.data.mask[:c_left, :] = True
        if c_right < (len(self.freq_axis)-1):
            self.data.data[c_right:, :] = self.MISSING_VALUE
            self.data.mask[c_right:, :] = True

    def _overlap(self, other):
        """
        Find frequency and time overlap of two spectrograms.
        """
        one, two = self.intersect_time([self, other])
        ovl = one.freq_overlap(two)
        return one.clip_freq(*ovl), two.clip_freq(*ovl)

    @staticmethod
    def _to_minimize(a, b):
        """
        Function to be minimized for matching to frequency channels.
        """
        def _fun(p):
            if p[0] <= 0.2 or abs(p[1]) >= a.max():
                return float("inf")
            return a - (p[0] * b + p[1])
        return _fun

    def _homogenize_params(self, other, maxdiff=1):
        """
        Return triple with a tuple of indices (in self and other,
        respectively), factors and constants at these frequencies.

        Parameters
        ----------
        other : `radiospectra.CallistoSpectrogram`
            Spectrogram to be homogenized with the current one.
        maxdiff : float
            Threshold for which frequencies are considered equal.
        """

        pairs_indices = [
            (x, y) for x, y, d in minimal_pairs(self.freq_axis, other.freq_axis)
            if d <= maxdiff
        ]

        pairs_data = [
            (self[n_one, :], other[n_two, :]) for n_one, n_two in pairs_indices
        ]

        # XXX: Maybe unnecessary.
        pairs_data_gaussian = [
            (gaussian_filter1d(a, 15), gaussian_filter1d(b, 15))
            for a, b in pairs_data
        ]

        # If we used integer arithmetic, we would accept more invalid
        # values.
        pairs_data_gaussian64 = np.float64(pairs_data_gaussian)
        least = [
            leastsq(self._to_minimize(a, b), [1, 0])[0]
            for a, b in pairs_data_gaussian64
        ]

        factors = [x for x, y in least]
        constants = [y for x, y in least]

        return pairs_indices, factors, constants

    def homogenize(self, other, maxdiff=1):
        """
        Return overlapping part of self and other as (self, other) tuple.
        Homogenize intensities so that the images can be used with
        combine_frequencies. Note that this works best when most of the picture
        is signal, so use :py:meth:`in_interval` to select the subset of your
        image before applying this method.

        Parameters
        ----------
        other : `radiospectra.CallistoSpectrogram`
            Spectrogram to be homogenized with the current one.
        maxdiff : float
            Threshold for which frequencies are considered equal.
        """
        one, two = self._overlap(other)
        pairs_indices, factors, constants = one._homogenize_params(
            two, maxdiff
        )
        # XXX: Maybe (xd.freq_axis[x] + yd.freq_axis[y]) / 2.
        pairs_freqs = [one.freq_axis[x] for x, y in pairs_indices]

        # XXX: Extrapolation does not work this way.
        # XXX: Improve.
        f1 = np.polyfit(pairs_freqs, factors, 3)
        f2 = np.polyfit(pairs_freqs, constants, 3)

        return (one,
                two * np.polyval(f1, two.freq_axis)[:, np.newaxis] +
                np.polyval(f2, two.freq_axis)[:, np.newaxis])

<<<<<<< HEAD
    def adjust_header(self, DATE_OBS = None, TIME_OBS = None, DATE_END = None, TIME_END = None):
        # data header
        new_header = self.get_header()
        
        if DATE_OBS is not None:
            new_header['DATE-OBS'] = DATE_OBS
        if TIME_OBS is not None:
            new_header['TIME-OBS'] = TIME_OBS
        if DATE_END is not None:
            new_header['DATE-END'] = DATE_END
        if TIME_END is not None:
            new_header['TIME-END'] = TIME_END

        data_min = np.amin(self.data)
        data_max = np.amax(self.data)
        
        new_header['DATAMIN'] = int(data_min) if not np.isnan(data_min) else 0
        new_header['DATAMAX'] = int(data_max) if not np.isnan(data_max) else 0

        self.header = new_header

        # axes header
        new_axes_header = self.axes_header

        new_axes_header['NAXIS1'] = int(new_axes_header['BITPIX']) * (len(self.time_axis) + len(self.freq_axis))
        new_axes_header['TFORM1'] = str(len(self.time_axis)) + "D8.3"
        new_axes_header['TFORM2'] = str(len(self.freq_axis)) + "D8.3"

        self.axes_header = new_axes_header
=======
    def extend(self, minutes=15, **kwargs):
        """
        Requests subsequent files from the server.

        If minutes is negative, retrieve preceding files.
        """
        if len(self.instruments) != 1:
            raise ValueError

        instrument = next(iter(self.instruments))
        if minutes > 0:
            data = CallistoSpectrogram.from_range(
                instrument,
                self.end, self.end + datetime.timedelta(minutes=minutes)
            )
        else:
            data = CallistoSpectrogram.from_range(
                instrument,
                self.start - datetime.timedelta(minutes=-minutes), self.start
            )

        data = data.clip_freq(self.freq_axis[-1], self.freq_axis[0])
        return CallistoSpectrogram.join_many([self, data], **kwargs)

    @classmethod
    def from_url(cls, url):
        """
        Returns CallistoSpectrogram read from URL.

        Parameters
        ----------
        url : str
            URL to retrieve the data from

        Returns
        -------
        newSpectrogram : `radiospectra.CallistoSpectrogram`
        """
        return cls.read(url)
>>>>>>> 38139dfb


CallistoSpectrogram._create.add(
    run_cls('from_range'),
    lambda cls, instrument, start, end: True,
    check=False
)

try:
    CallistoSpectrogram.create.im_func.__doc__ = (
        """Create CallistoSpectrogram from given input dispatching to the
        appropriate from_* function.

    Possible signatures:

    """ + CallistoSpectrogram._create.generate_docs())
except AttributeError:
    CallistoSpectrogram.create.__func__.__doc__ = (
        """Create CallistoSpectrogram from given input dispatching to the
        appropriate from_* function.

    Possible signatures:

    """ + CallistoSpectrogram._create.generate_docs())


if __name__ == "__main__":
    opn = CallistoSpectrogram.read("callisto/BIR_20110922_103000_01.fit")
    opn.subtract_bg().clip(0).plot(ratio=2).show()
    print("Press return to exit")<|MERGE_RESOLUTION|>--- conflicted
+++ resolved
@@ -3,43 +3,31 @@
 
 import datetime
 from collections import defaultdict
-<<<<<<< HEAD
 from typing import Union, List
 import time
 
-import numpy as np
 import os
 import ntpath
-=======
 from distutils.version import LooseVersion
 
 import numpy as np
->>>>>>> 38139dfb
 from bs4 import BeautifulSoup
 from scipy.ndimage import gaussian_filter1d
-<<<<<<< HEAD
 from sortedcontainers import SortedList
 import ruptures as rpt
 
 from astropy.io import fits
 from astropy.nddata.ccddata import CCDData
-=======
 from scipy.optimize import leastsq
->>>>>>> 38139dfb
-
-from astropy.io import fits
+
 from sunpy import __version__
 from sunpy.time import parse_time
 from sunpy.util.net import download_file
 
-<<<<<<< HEAD
-from ..spectrogram import LinearTimeSpectrogram, REFERENCE, _union
-=======
 from radiospectra.extern.six import itervalues, next
 from radiospectra.extern.six.moves import urllib
-from radiospectra.spectrogram import REFERENCE, LinearTimeSpectrogram
+from radiospectra.spectrogram import REFERENCE, LinearTimeSpectrogram, _union
 from radiospectra.util import ConditionalDispatch, run_cls, minimal_pairs
->>>>>>> 38139dfb
 
 __all__ = ['CallistoSpectrogram']
 
@@ -181,14 +169,8 @@
         'MRT2', 'OOTY', 'OSRA', 'SWMC', 'TRIEST', 'UNAM'
     }
 
-<<<<<<< HEAD
     ARRAY_TYPE = np.float_
     MISSING_VALUE = np.nan
-=======
-    def save(self, filepath):
-        """
-        Save modified spectrogram back to filepath.
->>>>>>> 38139dfb
 
     def __init__(self, data, time_axis, freq_axis, start, end,
                  t_init=None, t_delt=None, t_label="Time", f_label="Frequency",
@@ -201,19 +183,11 @@
         if not isinstance(data, np.ma.MaskedArray):
             data = np.ma.array(data, dtype=self.ARRAY_TYPE, mask=False)
 
-<<<<<<< HEAD
         super(CallistoSpectrogram, self).__init__(
             data, time_axis, freq_axis, start, end,
             t_init, t_delt, t_label, f_label,
             content, instruments
         )
-=======
-    def get_header(self):
-        """
-        Returns the updated header.
-        """
-        header = self.header.copy()
->>>>>>> 38139dfb
 
         self.header = header
         self.axes_header = axes_header
@@ -225,17 +199,10 @@
             self.filename = None
 
     @classmethod
-<<<<<<< HEAD
     def read(cls, filename: str, **kwargs):
         """Reads in FITS file and return a new CallistoSpectrogram.
         Any unknown (i.e. any except filename) keyword arguments get
         passed to fits.open.
-=======
-    def read(cls, filename, **kwargs):
-        """
-        Reads in FITS file and return a new CallistoSpectrogram. Any unknown
-        (i.e. any except filename) keyword arguments get passed to fits.open.
->>>>>>> 38139dfb
 
         Parameters
         ----------
@@ -311,7 +278,7 @@
             freq_axis = \
                 np.linspace(0, data.shape[0] - 1) * f_delt + f_init  # pylint: disable=E1101
 
-        """Remove duplicate entries on the borders."""
+        # Remove duplicate entries on the borders
         left = 1
         while freq_axis[left] == freq_axis[0]:
             left += 1
@@ -329,6 +296,13 @@
             data.data[c_right:, :] = cls.MISSING_VALUE
             data.mask[c_right:, :] = True
 
+        # mask the zigzag pattern
+        zigzag = [*range(255), *range(255)]
+        for row_index in range(data.shape[0]):
+            if np.array_equal(data[row_index, :len(zigzag)], zigzag):
+                data.data[row_index] = np.nan
+                data.mask[row_index] = True
+
         content = header["CONTENT"]
         instruments = {header["INSTRUME"]}
 
@@ -339,44 +313,9 @@
             header, axes.header, swapped, filename
         )
 
-<<<<<<< HEAD
     @classmethod
     def read_many(cls, filenames: [str], sort_by=None):
         """Returns a list of CallistoSpectrogram objects read from filenames.
-=======
-        self.header = header
-        self.axes_header = axes_header
-        self.swapped = swapped
-
-    @classmethod
-    def is_datasource_for(cls, header):
-        """
-        Check if class supports data from the given FITS file.
-
-        Parameters
-        ----------
-        header : `~astropy.io.fits.Header`
-            main header of the FITS file
-        """
-        return header.get('instrume', '').strip() in cls.INSTRUMENTS
-
-    def remove_border(self):
-        """
-        Remove duplicate entries on the borders.
-        """
-        left = 0
-        while self.freq_axis[left] == self.freq_axis[0]:
-            left += 1
-        right = self.shape[0] - 1
-        while self.freq_axis[right] == self.freq_axis[-1]:
-            right -= 1
-        return self[left-1:right+2, :]
-
-    @classmethod
-    def read_many(cls, filenames, sort_by=None):
-        """
-        Returns a list of CallistoSpectrogram objects read from filenames.
->>>>>>> 38139dfb
 
         Parameters
         ----------
@@ -392,7 +331,6 @@
         return specs
 
     @classmethod
-<<<<<<< HEAD
     def from_url(cls, url):
         """Returns CallistoSpectrogram read from URL.
 
@@ -411,12 +349,6 @@
     def load_from_range(cls, instrument, start, end, **kwargs):
         """Automatically download data from instrument between start and
         end.
-=======
-    def from_range(cls, instrument, start, end, **kwargs):
-        """
-        Automatically download data from instrument between start and end and
-        join it together.
->>>>>>> 38139dfb
 
         Parameters
         ----------
@@ -571,19 +503,19 @@
             return specs[0]
 
        # sorts specs
-        specs = sorted(specs,key = lambda x:x.start)
-        
+        specs = sorted(specs, key=lambda x: x.start)
+
         # initiates combine_polerations
         if polarisations:
-            PWM_VAL_List = set(map(lambda x: x.header['PWM_VAL'], specs))
-            Sorting_dict = dict(map(lambda x: (x,[]), PWM_VAL_List))
+            pwm_val_list = set(map(lambda x: x.header['PWM_VAL'], specs))
+            sorting_dict = dict(map(lambda x: (x,[]), pwm_val_list))
             for spec in specs:
-                Sorting_dict[spec.header['PWM_VAL']].append(spec)
-            map(lambda x: x.start, list(Sorting_dict.values()))
+                sorting_dict[spec.header['PWM_VAL']].append(spec)
+            map(lambda x: x.start, list(sorting_dict.values()))
             new_specs = []
-            for PWM, specs in Sorting_dict.items():
+            for PWM, specs in sorting_dict.items():
                 for index, spec1 in enumerate(specs[:-1]):
-                    spec2 = specs[index+1]
+                    spec2 = specs[index + 1]
                     delta1 = float(spec1.header['CDELT1'])
                     delta2 = float(spec1.header['CDELT1'])
                     if abs(delta1 - delta2) > 0.000001:
@@ -604,30 +536,30 @@
                     if not np.array_equal(spec1.time_axis, spec2.time_axis):
                         new_specs.append(spec1)
                         continue
-                    merged_spec = CallistoSpectrogram.combine_polarisation(specs[index],specs[index+1])
+                    merged_spec = CallistoSpectrogram.combine_polarisation(specs[index], specs[index + 1])
                     new_specs.append(merged_spec)
             specs = new_specs
-        if not polarisations:
-            PWM_VAL_List = set(map(lambda x: "{}_{}".format(x.header['PWM_VAL'],x.filename.split('.')[0].split('_')[-1]), specs))
-            Sorting_dict = dict(map(lambda x: (x,[]), PWM_VAL_List))
+        else:
+            pwm_val_list = set(map(lambda x: "{}_{}".format(x.header['PWM_VAL'], x.filename.split('.')[0].split('_')[-1]), specs))
+            sorting_dict = dict(map(lambda x: (x, []), pwm_val_list))
             for spec in specs:
-                Sorting_dict["{}_{}".format(spec.header['PWM_VAL'],spec.filename.split('.')[0].split('_')[-1])].append(spec)
-            map(lambda x: x.start, list(Sorting_dict.values()))
+                sorting_dict["{}_{}".format(spec.header['PWM_VAL'], spec.filename.split('.')[0].split('_')[-1])].append(spec)
+            map(lambda x: x.start, list(sorting_dict.values()))
 
         if len(specs) == 1:
             return specs[0]
 
         joined_spec_list = []
-        for PWM, specs in Sorting_dict.items():
-            if not isinstance(specs[0], CallistoSpectrogram):
+        for PWM, sorted_specs in sorting_dict.items():
+            if not isinstance(sorted_specs[0], CallistoSpectrogram):
                 raise ValueError("Can only combine CallistoSpectrogram's.")
-            instr = specs[0].header['INSTRUME']
-            delta = specs[0].header['CDELT1']
-
-            first_time_point = specs[0].start + datetime.timedelta(seconds=specs[0].time_axis[0])
-            last_time_point = specs[0].start + datetime.timedelta(seconds=specs[0].time_axis[-1])
-
-            for spec in specs[1:]:
+            instr = sorted_specs[0].header['INSTRUME']
+            delta = sorted_specs[0].header['CDELT1']
+
+            first_time_point = sorted_specs[0].start + datetime.timedelta(seconds=sorted_specs[0].time_axis[0])
+            last_time_point = sorted_specs[0].start + datetime.timedelta(seconds=sorted_specs[0].time_axis[-1])
+
+            for spec in sorted_specs[1:]:
                 if not isinstance(spec, CallistoSpectrogram):
                     raise ValueError("Can only combine CallistoSpectrogram's.")
                 if spec.header['INSTRUME'] != instr:
@@ -643,15 +575,15 @@
                 if cur_end > last_time_point:
                     last_time_point = cur_end
 
-            new_header = specs[0].get_header()
-            new_axes_header = specs[0].axes_header
-
-            borderless_specs = [sp.remove_border() for sp in specs]
+            new_header = sorted_specs[0].get_header()
+            new_axes_header = sorted_specs[0].axes_header
+
+            borderless_specs = [sp.mark_border() for sp in sorted_specs]
 
             new_freq_axis = np.array(sorted(_union(set(sp.freq_axis) for sp in borderless_specs), key=lambda y: -y))
             new_time_axis = np.arange(0, (last_time_point-first_time_point).total_seconds() + 0.00001, delta)
 
-            for spec in specs:
+            for spec in sorted_specs:
                 curr_start = spec.start + datetime.timedelta(seconds=spec.time_axis[0])
                 diff = (curr_start - first_time_point).total_seconds()
                 diff_index = int(diff / delta)
@@ -685,8 +617,8 @@
                             new_data[new_pos_freq, new_pos_time:new_pos_time + sp.shape[1]] = sp.data[pos_freq, :]
                             new_data.mask[new_pos_freq, new_pos_time:new_pos_time + sp.shape[1]] = sp.data.mask[pos_freq, :]
 
-            time = first_time_point.time()
-            second_of_day = time.hour * 3600 + time.minute * 60 + time.second
+            ftp_time = first_time_point.time()
+            second_of_day = ftp_time.hour * 3600 + ftp_time.minute * 60 + ftp_time.second
 
             params = {
                 'time_axis': new_time_axis,
@@ -695,18 +627,19 @@
                 'end': last_time_point,
                 't_delt': delta,
                 't_init': second_of_day,
-                't_label': specs[0].t_label,
-                'f_label': specs[0].f_label,
-                'content': specs[0].content,
-                'instruments': _union(spec.instruments for spec in specs),
+                't_label': sorted_specs[0].t_label,
+                'f_label': sorted_specs[0].f_label,
+                'content': sorted_specs[0].content,
+                'instruments': _union(spec.instruments for spec in sorted_specs),
+                'filename': f'JOINED_{sorted_specs[0].filename}'
             }
 
-            new_header['DATE-OBS'] = min([x.get_header()['DATE-OBS'] for x in specs])
-            new_header['TIME-OBS'] = min([x.get_header()['TIME-OBS'] for x in specs])
-            new_header['DATE-END'] = max([x.get_header()['DATE-END'] for x in specs])
-            new_header['TIME-END'] = max([x.get_header()['TIME-END'] for x in specs])
-            new_header['DATAMIN'] = min([x.get_header()['DATAMIN'] for x in specs])
-            new_header['DATAMAX'] = max([x.get_header()['DATAMAX'] for x in specs])
+            new_header['DATE-OBS'] = min([x.get_header()['DATE-OBS'] for x in sorted_specs])
+            new_header['TIME-OBS'] = min([x.get_header()['TIME-OBS'] for x in sorted_specs])
+            new_header['DATE-END'] = max([x.get_header()['DATE-END'] for x in sorted_specs])
+            new_header['TIME-END'] = max([x.get_header()['TIME-END'] for x in sorted_specs])
+            new_header['DATAMIN'] = min([x.get_header()['DATAMIN'] for x in sorted_specs])
+            new_header['DATAMAX'] = max([x.get_header()['DATAMAX'] for x in sorted_specs])
             new_header['CRVAL1'] = second_of_day
             new_header['CRVAL2'] = len(new_freq_axis)
 
@@ -717,7 +650,11 @@
             joined_spec = CallistoSpectrogram(new_data, header=new_header, axes_header=new_axes_header, **params)
             joined_spec.adjust_header()
             joined_spec_list.append(joined_spec)
-        return joined_spec_list
+
+        if len(joined_spec_list) == 1:
+            return joined_spec_list[0]
+        else:
+            return joined_spec_list
 
     def save(self, filepath: str):
         """ Save modified spectrogram back to filepath.
@@ -952,7 +889,7 @@
             changepoints.update(res)
         return sorted(changepoints)
 
-    def mask_single_freq_rfi(self, threshold=17, row_window_height=3):
+    def remove_single_freq_rfi(self, threshold=17, row_window_height=3):
         """Detects rfi in single frequencies and masks the data
 
         Parameters
@@ -1022,6 +959,8 @@
             self.data.data[c_right:, :] = self.MISSING_VALUE
             self.data.mask[c_right:, :] = True
 
+        return self
+
     def _overlap(self, other):
         """
         Find frequency and time overlap of two spectrograms.
@@ -1113,7 +1052,6 @@
                 two * np.polyval(f1, two.freq_axis)[:, np.newaxis] +
                 np.polyval(f2, two.freq_axis)[:, np.newaxis])
 
-<<<<<<< HEAD
     def adjust_header(self, DATE_OBS = None, TIME_OBS = None, DATE_END = None, TIME_END = None):
         # data header
         new_header = self.get_header()
@@ -1143,47 +1081,6 @@
         new_axes_header['TFORM2'] = str(len(self.freq_axis)) + "D8.3"
 
         self.axes_header = new_axes_header
-=======
-    def extend(self, minutes=15, **kwargs):
-        """
-        Requests subsequent files from the server.
-
-        If minutes is negative, retrieve preceding files.
-        """
-        if len(self.instruments) != 1:
-            raise ValueError
-
-        instrument = next(iter(self.instruments))
-        if minutes > 0:
-            data = CallistoSpectrogram.from_range(
-                instrument,
-                self.end, self.end + datetime.timedelta(minutes=minutes)
-            )
-        else:
-            data = CallistoSpectrogram.from_range(
-                instrument,
-                self.start - datetime.timedelta(minutes=-minutes), self.start
-            )
-
-        data = data.clip_freq(self.freq_axis[-1], self.freq_axis[0])
-        return CallistoSpectrogram.join_many([self, data], **kwargs)
-
-    @classmethod
-    def from_url(cls, url):
-        """
-        Returns CallistoSpectrogram read from URL.
-
-        Parameters
-        ----------
-        url : str
-            URL to retrieve the data from
-
-        Returns
-        -------
-        newSpectrogram : `radiospectra.CallistoSpectrogram`
-        """
-        return cls.read(url)
->>>>>>> 38139dfb
 
 
 CallistoSpectrogram._create.add(
