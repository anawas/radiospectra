# -*- coding: utf-8 -*-
# Author: Florian Mayer <florian.mayer@bitsrc.org>
from __future__ import absolute_import, print_function

import datetime
from collections import defaultdict
from typing import Union, List
import time

import numpy as np
import os
import ntpath
from bs4 import BeautifulSoup
from scipy.optimize import leastsq
from scipy.ndimage import gaussian_filter1d
from sortedcontainers import SortedList
import ruptures as rpt

from astropy.io import fits
from astropy.nddata.ccddata import CCDData

from sunpy.time import parse_time
from sunpy.util import minimal_pairs
from sunpy.util.cond_dispatch import ConditionalDispatch, run_cls
from sunpy.util.net import download_file
from sunpy.extern.six.moves import urllib
from sunpy.extern.six import next, itervalues

from ..spectrogram import LinearTimeSpectrogram, REFERENCE, _union

__all__ = ['CallistoSpectrogram']

TIME_STR = "%Y%m%d%H%M%S"
DEFAULT_URL = 'http://soleil.i4ds.ch/solarradio/data/2002-20yy_Callisto/'
_DAY = datetime.timedelta(days=1)

DATA_SIZE = datetime.timedelta(seconds=15 * 60)


def parse_filename(href):
    name = href.split('.')[0]
    try:
        inst, date, time, no = name.rsplit('_')
        dstart = datetime.datetime.strptime(date + time, TIME_STR)
    except ValueError:
        # If the split fails, the file name does not match out
        # format,so we skip it and continue to the next
        # iteration of the loop.
        return None
    return inst, no, dstart


PARSERS = [
    # Everything starts with ""
    ("", parse_filename)
]


def query(start, end, instruments=None, url=DEFAULT_URL):
    """Get URLs for callisto data from instruments between start and end.

    Parameters
    ----------
    start : `~sunpy.time.parse_time` compatible
    end : `~sunpy.time.parse_time` compatible
    instruments : sequence
        Sequence of instruments whose data is requested.
    url : str
        Base URL for the request.
    """
    day = datetime.datetime(start.year, start.month, start.day)
    while day <= end:
        directory = url + day.strftime('%Y/%m/%d/')
        opn = urllib.request.urlopen(directory)
        try:
            soup = BeautifulSoup(opn, 'lxml')
            for link in soup.find_all("a"):
                href = link.get("href")
                for prefix, parser in PARSERS:
                    if href.startswith(prefix):
                        break

                result = parser(href)
                if result is None:
                    continue
                inst, no, dstart = result

                if (instruments is not None and
                    inst not in instruments and
                    (inst, int(no)) not in instruments):
                    continue

                dend = dstart + DATA_SIZE
                if dend > start and dstart < end:
                    yield directory + href
        finally:
            opn.close()
        day += _DAY


def download(urls, directory):
    """Download files from urls into directory.

    Parameters
    ----------
    urls : list of str
        urls of the files to retrieve
    directory : str
        directory to save them in
    """
    return [download_file(url, directory) for url in urls]


def _parse_header_time(date, time):
    """Returns `~datetime.datetime` object from date and time fields of
    header. """
    if time is not None:
        date = date + 'T' + time
    return parse_time(date)


class CallistoSpectrogram(LinearTimeSpectrogram):
    """ Class used for dynamic spectra coming from the Callisto network.

    Attributes
    ----------
    header : `~astropy.io.fits.Header`
        main header of the FITS file
    axes_header : `~astropy.io.fits.Header`
        header for the axes table
    swapped : bool
        flag that specifies whether originally in the file the x-axis was
        frequency
    """
    # XXX: Determine those from the data.
    SIGMA_SUM = 75
    SIGMA_DELTA_SUM = 20
    _create = ConditionalDispatch.from_existing(LinearTimeSpectrogram._create)
    create = classmethod(_create.wrapper())
    # Contrary to what pylint may think, this is not an old-style class.
    # pylint: disable=E1002,W0142,R0902

    # This needs to list all attributes that need to be
    # copied to maintain the object and how to handle them.
    COPY_PROPERTIES = LinearTimeSpectrogram.COPY_PROPERTIES + [
        ('header', REFERENCE),
        ('swapped', REFERENCE),
        ('axes_header', REFERENCE)
    ]

    # List of instruments retrieved in July 2012 from
    # http://soleil.i4ds.ch/solarradio/data/2002-20yy_Callisto/
    INSTRUMENTS = {
        'ALASKA', 'ALMATY', 'BIR', 'DARO', 'HB9SCT', 'HUMAIN',
        'HURBANOVO', 'KASI', 'KENYA', 'KRIM', 'MALAYSIA', 'MRT1',
        'MRT2', 'OOTY', 'OSRA', 'SWMC', 'TRIEST', 'UNAM'
    }

    ARRAY_TYPE = np.float_
    MISSING_VALUE = np.nan

    def __init__(self, data, time_axis, freq_axis, start, end,
                 t_init=None, t_delt=None, t_label="Time", f_label="Frequency",
                 content="", instruments=None, header=None, axes_header=None,
                 swapped=False, filename=None):
        # Because of how object creation works, there is no avoiding
        # unused arguments in this case.
        # pylint: disable=W0613

        if not isinstance(data, np.ma.MaskedArray):
            data = np.ma.array(data, dtype=self.ARRAY_TYPE, mask=False)

        super(CallistoSpectrogram, self).__init__(
            data, time_axis, freq_axis, start, end,
            t_init, t_delt, t_label, f_label,
            content, instruments
        )

        self.header = header
        self.axes_header = axes_header
        self.swapped = swapped
        if filename:
            head, tail = ntpath.split(filename)
            self.filename = tail or ntpath.basename(head)
        else:
            self.filename = None

    @classmethod
    def read(cls, filename: str, **kwargs):
        """Reads in FITS file and return a new CallistoSpectrogram.
        Any unknown (i.e. any except filename) keyword arguments get
        passed to fits.open.

        Parameters
        ----------
        filename : str
            path of the file to read
        """
        fl = fits.open(filename, **kwargs)
        data = np.ma.array(fl[0].data, dtype=cls.ARRAY_TYPE, mask=np.full(fl[0].data.shape, False))
        # data.data[data.mask] = cls.MISSING_VALUE
        data.mask[np.where(np.isnan(data.data))] = True

        axes = fl[1]
        header = fl[0].header

        # simple patch for time_End issue
        if header['TIME-END'][6:] == '60':
            header['TIME-END'] = (header['TIME-END'][:6] + '59', header.comments['TIME-END'] + ' [modified]')
        elif header['TIME-END'][:2] == '24':
            header['TIME-END'] = ('00' + header['TIME-END'][2:], header.comments['TIME-END'] + ' [modified]')

        start = _parse_header_time(
            header['DATE-OBS'], header.get('TIME-OBS', header.get('TIME$_OBS'))
        )
        end = _parse_header_time(
            header['DATE-END'], header.get('TIME-END', header.get('TIME$_END'))
        )

        swapped = "time" not in header["CTYPE1"].lower()

        # Swap dimensions so x-axis is always time.
        if swapped:
            t_delt = header["CDELT2"]
            t_init = header["CRVAL2"] - t_delt * header["CRPIX2"]
            t_label = header["CTYPE2"]

            f_delt = header["CDELT1"]
            f_init = header["CRVAL1"] - t_delt * header["CRPIX1"]
            f_label = header["CTYPE1"]
            data = data.transpose()
        else:
            t_delt = header["CDELT1"]
            t_init = header["CRVAL1"] - t_delt * header["CRPIX1"]
            t_label = header["CTYPE1"]

            f_delt = header["CDELT2"]
            f_init = header["CRVAL2"] - t_delt * header["CRPIX2"]
            f_label = header["CTYPE2"]

        # Table may contain the axes data. If it does, the other way of doing
        # it might be very wrong.
        if axes is not None:
            try:
                # It's not my fault. Neither supports __contains__ nor .get
                tm = axes.data['TIME']
            except KeyError:
                tm = None
            try:
                fq = axes.data['FREQUENCY']
            except KeyError:
                fq = None

        if tm is not None:
            # Fix dimensions (whyever they are (1, x) in the first place)
            time_axis = np.squeeze(tm)
        else:
            # Otherwise, assume it's linear.
            time_axis = \
                np.linspace(0, data.shape[1] - 1) * t_delt + t_init  # pylint: disable=E1101

        if fq is not None:
            freq_axis = np.squeeze(fq)
        else:
            freq_axis = \
                np.linspace(0, data.shape[0] - 1) * f_delt + f_init  # pylint: disable=E1101

        """Remove duplicate entries on the borders."""
        left = 1
        while freq_axis[left] == freq_axis[0]:
            left += 1
        right = data.shape[0] - 1
        while freq_axis[right] == freq_axis[-1]:
            right -= 1

        c_left = left - 1
        c_right = right + 2

        if c_left > 0:
            data.data[:c_left, :] = cls.MISSING_VALUE
            data.mask[:c_left, :] = True
        if c_right < (len(freq_axis)-1):
            data.data[c_right:, :] = cls.MISSING_VALUE
            data.mask[c_right:, :] = True

        content = header["CONTENT"]
        instruments = {header["INSTRUME"]}

        fl.close()
        return cls(
            data, time_axis, freq_axis, start, end, t_init, t_delt,
            t_label, f_label, content, instruments,
            header, axes.header, swapped, filename
        )

    @classmethod
    def read_many(cls, filenames: [str], sort_by=None):
        """Returns a list of CallistoSpectrogram objects read from filenames.

        Parameters
        ----------
        filenames : list of str
            list of paths to read from
        sort_by : str
            optional attribute of the resulting objects to sort from, e.g.
            start to sort by starting time.
        """
        specs = list(map(cls.read, filenames))
        if sort_by is not None:
            specs.sort(key=lambda x: getattr(x, sort_by))
        return specs

    @classmethod
    def from_url(cls, url):
        """Returns CallistoSpectrogram read from URL.

        Parameters
        ----------
        url : str
            URL to retrieve the data from

        Returns
        -------
        newSpectrogram : `radiospectra.CallistoSpectrogram`
        """
        return cls.read(url)

    @classmethod
    def load_from_range(cls, instrument, start, end, **kwargs):
        """Automatically download data from instrument between start and
        end.

        Parameters
        ----------
        instrument : str
            instrument to retrieve the data from
        start : `~sunpy.time.parse_time` compatible
            start of the measurement
        end : `~sunpy.time.parse_time` compatible
            end of the measurement
        """

        kw = {
            'maxgap': None,
            'fill': cls.JOIN_REPEAT,
        }

        kw.update(kwargs)
        start = parse_time(start)
        end = parse_time(end)
        urls = query(start, end, [instrument])
        specs = list(map(cls.from_url, urls))

        return specs

    @classmethod
    def from_range(cls, instrument, start, end, **kwargs):
        """Automatically download data from instrument between start and
        end and join it together.

        Parameters
        ----------
        instrument : str
            instrument to retrieve the data from
        start : `~sunpy.time.parse_time` compatible
            start of the measurement
        end : `~sunpy.time.parse_time` compatible
            end of the measurement
        """

        specs = cls.load_from_range(instrument, start, end, **kwargs)
        return cls.new_join_many(specs)

    def extend(self, minutes=15, **kwargs):
        """Requests subsequent files from the server. If minutes is negative,
        retrieve preceding files. """

        if len(self.instruments) != 1:
            raise ValueError

        instrument = next(iter(self.instruments))
        if minutes > 0:
            data = CallistoSpectrogram.load_from_range(
                instrument,
                self.end,
                self.end + datetime.timedelta(minutes=minutes)
            )
        elif minutes < 0:
            data = CallistoSpectrogram.load_from_range(
                instrument,
                self.start - datetime.timedelta(minutes=-minutes),
                self.start
            )
        else:
            return self

        # data = data.clip_freq(self.freq_axis[-1], self.freq_axis[0])
        return CallistoSpectrogram.new_join_many([self] + data, **kwargs)

    @classmethod
    def join_many(cls, specs, mk_arr=None, nonlinear=False, maxgap=None, fill=None):
        """Produce new Spectrogram that contains spectrograms
        joined together in time.
        Using linearSpectrogram.JOINREPEAT as default to fill the gaps

        Parameters
        ----------
        specs : list
            List of spectrograms to join together in time.
        nonlinear : bool
            If True, leave out gaps between spectrograms. Else, fill them with
            the value specified in fill.
        maxgap : float, int or None
            Largest gap to allow in second. If None, allow gap of arbitrary
            size.
        fill : float or int
            Value to fill missing values (assuming nonlinear=False) with.
            Can be LinearTimeSpectrogram.JOIN_REPEAT to repeat the values for
            the time just before the gap.
        mk_array: function
            Function that is called to create the resulting array. Can be set
            to LinearTimeSpectrogram.memap(filename) to create a memory mapped
            result array.
        """

        new_header = specs[0].get_header()
        new_axes_header = specs[0].axes_header
        freq_buckets = defaultdict(list)

        for elem in specs:
            freq_buckets[tuple(elem.freq_axis)].append(elem)

        data = cls.combine_frequencies(
            [super(CallistoSpectrogram, cls).join_many(elem, mk_arr, nonlinear, maxgap, fill) for elem in
             itervalues(freq_buckets)])

        params = {
            'time_axis': data.time_axis,
            'freq_axis': data.freq_axis,
            'start': data.start,
            'end': specs[-1].end,
            't_delt': data.t_delt,
            't_init': data.t_init,
            't_label': data.t_label,
            'f_label': data.f_label,
            'content': data.content,
            'instruments': _union(spec.instruments for spec in specs),
        }

        new_header['DATE-END'] = max([x.get_header()['DATE-END'] for x in specs])
        new_header['TIME-END'] = max([x.get_header()['TIME-END'] for x in specs])
        new_header['DATAMIN'] = min([x.get_header()['DATAMIN'] for x in specs])
        new_header['DATAMAX'] = max([x.get_header()['DATAMAX'] for x in specs])

        new_axes_header['NAXIS1'] = int(new_axes_header['BITPIX']) * (len(data.time_axis) + len(data.freq_axis))
        new_axes_header['TFORM1'] = str(len(data.time_axis)) + "D8.3"
        new_axes_header['TFORM2'] = str(len(data.freq_axis)) + "D8.3"

        return CallistoSpectrogram(data.data, header=new_header, axes_header=new_axes_header, **params)

    @classmethod
    def new_join_many(cls, specs: ['CallistoSpectrogram'], polarisations=False):
        """Produce new Spectrogram that contains spectrograms
        joined together in time and frequency.

        Parameters
        ----------
        specs : list
            List of CallistoSpectrogram's to join together in time.
        polarisations : bool
            TODO
        """

        # checks
        if not specs:
            raise ValueError("Need at least one spectrogram.")

        if len(specs) == 1:
            return specs[0]

       # sorts specs
        specs = sorted(specs,key = lambda x:x.start)
        
        # initiates combine_polerations
        if polarisations:
            PWM_VAL_List = set(map(lambda x: x.header['PWM_VAL'], specs))
            Sorting_dict = dict(map(lambda x: (x,[]), PWM_VAL_List))
            for spec in specs:
                Sorting_dict[spec.header['PWM_VAL']].append(spec)
            map(lambda x: x.start, list(Sorting_dict.values()))
            new_specs = []
<<<<<<< HEAD
            for index, spec1 in enumerate(specs[:-1]):
                spec2 = specs[index+1]
                delta1 = float(spec1.header['CDELT1'])
                delta2 = float(spec1.header['CDELT1'])
                if abs(delta1 - delta2) > 0.000001:
                    new_specs.append(spec1)
                    continue
                if spec1.header['INSTRUME'] != spec2.header['INSTRUME']:
                    new_specs.append(spec1)
                    continue
                if spec1.shape != spec2.shape:
                    new_specs.append(spec1)
                    continue
                if abs((spec1.start - spec2.start).total_seconds()) > delta1:
                    new_specs.append(spec1)
                    continue
                if not np.array_equal(spec1.freq_axis, spec2.freq_axis):
                    new_specs.append(spec1)
                    continue
                if not np.array_equal(spec1.time_axis, spec2.time_axis):
                    new_specs.append(spec1)
                    continue
                merged_spec = CallistoSpectrogram.combine_polarisation(specs[index], specs[index+1])
                new_specs.append(merged_spec)
=======
            for PWM, specs in Sorting_dict.items():
                for index, spec1 in enumerate(specs[:-1]):
                    spec2 = specs[index+1]
                    delta1 = float(spec1.header['CDELT1'])
                    delta2 = float(spec1.header['CDELT1'])
                    if abs(delta1 - delta2) > 0.000001:
                        new_specs.append(spec1)
                        continue
                    if spec1.header['INSTRUME'] != spec2.header['INSTRUME']:
                        new_specs.append(spec1)
                        continue
                    if spec1.shape != spec2.shape:
                        new_specs.append(spec1)
                        continue
                    if abs((spec1.start - spec2.start).total_seconds()) > delta1:
                        new_specs.append(spec1)
                        continue
                    if not np.array_equal(spec1.freq_axis, spec2.freq_axis):
                        new_specs.append(spec1)
                        continue
                    if not np.array_equal(spec1.time_axis, spec2.time_axis):
                        new_specs.append(spec1)
                        continue
                    merged_spec = CallistoSpectrogram.combine_polarisation(specs[index],specs[index+1])
                    new_specs.append(merged_spec)
>>>>>>> d12c6eb1
            specs = new_specs
        if not polarisations:
            PWM_VAL_List = set(map(lambda x: "{}_{}".format(x.header['PWM_VAL'],x.filename.split('.')[0].split('_')[-1]), specs))
            Sorting_dict = dict(map(lambda x: (x,[]), PWM_VAL_List))
            for spec in specs:
                Sorting_dict["{}_{}".format(spec.header['PWM_VAL'],spec.filename.split('.')[0].split('_')[-1])].append(spec)
            map(lambda x: x.start, list(Sorting_dict.values()))

        if len(specs) == 1:
            return specs[0]

        joined_spec_list = []
        for PWM, specs in Sorting_dict.items():
            if not isinstance(specs[0], CallistoSpectrogram):
                raise ValueError("Can only combine CallistoSpectrogram's.")
            instr = specs[0].header['INSTRUME']
            delta = specs[0].header['CDELT1']

            first_time_point = specs[0].start + datetime.timedelta(seconds=specs[0].time_axis[0])
            last_time_point = specs[0].start + datetime.timedelta(seconds=specs[0].time_axis[-1])

            for spec in specs[1:]:
                if not isinstance(spec, CallistoSpectrogram):
                    raise ValueError("Can only combine CallistoSpectrogram's.")
                if spec.header['INSTRUME'] != instr:
                    raise ValueError("Can only combine spectrogram's from the same instrument.")
                if spec.header['CDELT1'] != delta:
                    raise ValueError("Can only combine spectrogram's with the same time delta (CDELT1).")

                cur_start = spec.start + datetime.timedelta(seconds=spec.time_axis[0])
                cur_end = spec.start + datetime.timedelta(seconds=spec.time_axis[-1])

                if cur_start < first_time_point:
                    first_time_point = cur_start
                if cur_end > last_time_point:
                    last_time_point = cur_end

            new_header = specs[0].get_header()
            new_axes_header = specs[0].axes_header

            borderless_specs = [sp.remove_border() for sp in specs]

            new_freq_axis = np.array(sorted(_union(set(sp.freq_axis) for sp in borderless_specs), key=lambda y: -y))
            new_time_axis = np.arange(0, (last_time_point-first_time_point).total_seconds() + 0.00001, delta)

            for spec in specs:
                curr_start = spec.start + datetime.timedelta(seconds=spec.time_axis[0])
                diff = (curr_start - first_time_point).total_seconds()
                diff_index = int(diff / delta)
                new_time_axis[diff_index:diff_index + spec.time_axis.shape[0]] = (spec.time_axis + diff)

            nan_arr = np.empty((len(new_freq_axis), len(new_time_axis)), dtype=cls.ARRAY_TYPE)
            nan_arr[:] = np.nan
            new_data = np.ma.array(nan_arr, mask=True)

            # fill new data array
            for sp in borderless_specs:
                if np.array_equal(new_freq_axis, sp.freq_axis):
                    c_start_time = ((sp.start + datetime.timedelta(seconds=sp.time_axis[0])) - first_time_point).total_seconds()
                    temp_pos_time = np.where(new_time_axis == c_start_time)
                    if len(temp_pos_time[0]) == 1:
                        new_pos_time = temp_pos_time[0][0]

                        new_data[:, new_pos_time:new_pos_time + sp.shape[1]] = sp.data[:, :]
                        new_data.mask[:, new_pos_time:new_pos_time + sp.shape[1]] = sp.data.mask[:, :]
                else:
                    for pos_freq in range(sp.shape[0]):
                        c_freq = sp.freq_axis[pos_freq]
                        new_pos_freq = np.where(new_freq_axis == c_freq)[0][0]

                        c_start_time = ((sp.start + datetime.timedelta(seconds=sp.time_axis[0])) - first_time_point).total_seconds()

                        temp_pos_time = np.where(new_time_axis == c_start_time)
                        if len(temp_pos_time[0]) == 1:
                            new_pos_time = temp_pos_time[0][0]

                            new_data[new_pos_freq, new_pos_time:new_pos_time + sp.shape[1]] = sp.data[pos_freq, :]
                            new_data.mask[new_pos_freq, new_pos_time:new_pos_time + sp.shape[1]] = sp.data.mask[pos_freq, :]

            time = first_time_point.time()
            second_of_day = time.hour * 3600 + time.minute * 60 + time.second

            params = {
                'time_axis': new_time_axis,
                'freq_axis': new_freq_axis,
                'start': first_time_point,
                'end': last_time_point,
                't_delt': delta,
                't_init': second_of_day,
                't_label': specs[0].t_label,
                'f_label': specs[0].f_label,
                'content': specs[0].content,
                'instruments': _union(spec.instruments for spec in specs),
            }

            new_header['DATE-OBS'] = min([x.get_header()['DATE-OBS'] for x in specs])
            new_header['TIME-OBS'] = min([x.get_header()['TIME-OBS'] for x in specs])
            new_header['DATE-END'] = max([x.get_header()['DATE-END'] for x in specs])
            new_header['TIME-END'] = max([x.get_header()['TIME-END'] for x in specs])
            new_header['DATAMIN'] = min([x.get_header()['DATAMIN'] for x in specs])
            new_header['DATAMAX'] = max([x.get_header()['DATAMAX'] for x in specs])
            new_header['CRVAL1'] = second_of_day
            new_header['CRVAL2'] = len(new_freq_axis)

            new_axes_header['NAXIS1'] = int(new_axes_header['BITPIX']) * (len(new_time_axis) + len(new_freq_axis))
            new_axes_header['TFORM1'] = str(len(new_time_axis)) + "D8.3"
            new_axes_header['TFORM2'] = str(len(new_freq_axis)) + "D8.3"

            joined_spec = CallistoSpectrogram(new_data, header=new_header, axes_header=new_axes_header, **params)
            joined_spec.adjust_header()
            joined_spec_list.append(joined_spec)
        return joined_spec_list

    def save(self, filepath: str):
        """ Save modified spectrogram back to filepath.

        Parameters
        ----------
        filepath : str
            path to save the spectrogram to
        """
        main_header = self.get_header()
        data = CCDData(data=self.data, header=main_header, unit='Sun')
        # XXX: Update axes header.

        data.header.append(card=('BZERO',0, 'scaling offset'))
        data.header.append(card=('BSCALE',1, 'scaling factor'))
        data.header['NAXIS1'] = (data.header['NAXIS1'], 'length of data axis 1')
        data.header['NAXIS2'] = (data.header['NAXIS2'], 'length of data axis 2')

        freq_col = fits.Column(
            name="FREQUENCY",
            format=f"{len(self.freq_axis)}D8.3",
            array=np.reshape(np.array(self.freq_axis), (1, len(self.freq_axis)))
        )
        time_col = fits.Column(
            name="TIME",
            format=f"{len(self.time_axis)}D8.3",
            array=np.reshape(np.array(self.time_axis), (1, len(self.time_axis)))
        )

        cols = fits.ColDefs([time_col, freq_col])
        table = fits.BinTableHDU.from_columns(cols, header=self.axes_header, name='AXES')

        table.header['TTYPE1'] = (table.header['TTYPE1'], 'label for field   1')
        table.header['TFORM1'] = (table.header['TFORM1'], 'data format of field: 8-byte DOUBLE')
        table.header['TTYPE2'] = (table.header['TTYPE2'], 'label for field   2')
        table.header['TFORM2'] = (table.header['TFORM2'], 'data format of field: 8-byte DOUBLE')
        
        table.header['TSCAL1'] = 1
        table.header['TZERO1'] = 0
        table.header['TSCAL2'] = 1
        table.header['TZERO2'] = 0  

        hdulist = data.to_hdu()
        hdulist.insert(1, table)

        if not os.path.exists(filepath):
            hdulist.writeto(filepath)
            return filepath
        else:
            i = 0
            split = filepath.split('.')
            new_filepath = split[0] + f' ({i})' + f'{"." if len(split[1:]) > 0 else ""}' + '.'.join(split[1:])
            while os.path.exists(new_filepath):
                i += 1
                new_filepath = split[0] + f' ({i})' + f'{"." if len(split[1:]) > 0 else ""}' + '.'.join(split[1:])
            hdulist.writeto(new_filepath)
            return new_filepath

    def get_header(self):
        """Returns the updated header."""
        header = self.header.copy()

        if self.swapped:
            header['NAXIS2'] = self.shape[1]  # pylint: disable=E1101
            header['NAXIS1'] = self.shape[0]  # pylint: disable=E1101
        else:
            header['NAXIS1'] = self.shape[1]  # pylint: disable=E1101
            header['NAXIS2'] = self.shape[0]  # pylint: disable=E1101
        return header

    @classmethod
    def detect_and_combine_polarisations(cls, specs: ['CallistoSpectrogram']) -> ['CallistoSpectrogram']:
        raise NotImplementedError('detect_and_combine_polarisations not yet implemented')


    @classmethod
    def combine_polarisation(cls, spec1: 'CallistoSpectrogram', spec2: 'CallistoSpectrogram') -> 'CallistoSpectrogram':
        """Compares and combines two spectrograms that are polarisations of the same event

        Parameters
        ----------
        spec1 : CallistoSpectrogram
            The first polarized spectrogram.
        spec2 : CallistoSpectrogram
            The second polarized spectrogram.
        """
        def pythagoras_combine(a, b):
            return (a ** 2 + b ** 2) ** 0.5

        # checks
        delta1 = float(spec1.header['CDELT1'])
        delta2 = float(spec1.header['CDELT1'])
        if abs(delta1 - delta2) > 0.000001:
            raise ValueError('CDELT1 of spectrograms are not the same')
        if spec1.header['INSTRUME'] != spec2.header['INSTRUME']:
            raise ValueError('Instruments of spectrograms are not the same')
        if spec1.shape != spec2.shape:
            raise ValueError('Shapes of spectrograms not the same')
        if abs((spec1.start - spec2.start).total_seconds()) > delta1:
            raise ValueError('Start times of spectrograms are too far from each other')
        if not np.array_equal(spec1.freq_axis, spec2.freq_axis):
            raise ValueError('Frequency axes of spectrograms are not the same')
        if not np.array_equal(spec1.time_axis, spec2.time_axis):
            raise ValueError('Time axes of spectrograms are not the same')
            
        merge_funk = np.vectorize(pythagoras_combine, excluded=[np.nan])
        merged_matrix = merge_funk(spec1.data, spec2.data)
        x = np.logical_or(spec1.data.mask,spec2.data.mask)
        merged_matrix = np.ma.array(merged_matrix,mask=x)
		
		
        merged_spec = spec1._with_data(merged_matrix)
        merged_spec.header["DATAMIN"] = merged_matrix.min()
        merged_spec.header["DATAMAX"] = merged_matrix.max()
        return merged_spec

    def subtract_bg_sliding_window(self, amount: float = 0.05, window_width: int = 0, affected_width: int = 0,
                                   change_points: Union[bool, List[int]] = False):
        _data = self.data.copy()

        _og_image_height = _data.shape[0]
        _og_image_width = _data.shape[1]

        _bg = np.zeros([_og_image_height, _og_image_width])
        _min_sdevs = np.zeros([_og_image_height, _og_image_width])
        _out = _data.copy()

        time_cp = time.time()

        if isinstance(change_points, bool):
            if change_points:
                _cps = self.estimate_change_points()
            else:
                _cps = []
        else:
            _cps = change_points

        #print(_cps)
        #print(f'change points are: {_cps} | time needed: {time.time() - time_cp}')

        time_bs = time.time()

        if len(_cps) == 0:
            _images = [(0, _og_image_width)]
        else:
            _images = []
            _temp = 0
            _cps = sorted(_cps)
            for _cp in _cps:
                _images.append((_temp, _cp))
                _temp = _cp
            _images.append((_temp, _og_image_width))

        for (_img_start, _img_end) in _images:

            _cwp = _img_start

            _img_width = _img_end - _img_start
            _img_data = _data[:, _img_start:_img_end]

            _window_height = _og_image_height
            _window_width = _img_width if (window_width == 0 or window_width > _img_width) else window_width
            _affected_height = _og_image_height
            _affected_width = _img_width if (affected_width == 0 or affected_width > _img_width) else (
                affected_width if affected_width <= _window_width else _window_width)

            _data_minus_avg = (_img_data - np.average(_img_data, 1).reshape(_img_data.shape[0], 1))
            _sdevs = [(index, std) for (index, std) in enumerate(np.std(_data_minus_avg, 0))]

            _half = max((_window_width - _affected_width) // 2, 0)
            _division_fix = _half + _half != max(_img_width - _affected_width, 0)
            _max_amount = max(1, int(amount * _img_width))

            # calc initial set of used columns
            _window_sdevs = [sdev for sdev in _sdevs[:_half]]
            _sorted_sdevs = sorted(_window_sdevs, key=lambda y: y[1])
            _bg_used_sdevs = SortedList(_sorted_sdevs, key=lambda y: y[1])

            while _cwp <= _img_end:

                _affected_left = _cwp
                _affected_right = min(_affected_left + _affected_width, _img_end)
                _window_left = max(_affected_left - _half if _division_fix else _affected_left - _half, _img_start)
                _window_right = min(_affected_right + _half, _img_end)

                # print(f'{_window_left}:{_affected_left}:{_affected_right}:{_window_right}')

                for sdev in _sdevs[max(_window_left - _affected_width, 0) - _img_start:_window_left - _img_start]:
                    _bg_used_sdevs.discard(sdev)

                if _window_right <= _img_end:
                    _bg_used_sdevs.update(
                        _sdevs[_window_right - _affected_width - _img_start:_window_right - _img_start])

                # calc current background
                _current_background = np.average(_img_data[:, [sdev[0] for sdev in _bg_used_sdevs[:_max_amount]]], 1)
                for sdev in _bg_used_sdevs[:_max_amount]:
                    _min_sdevs[:, sdev[0] + _img_start] += 1
                _bg[:, _affected_left:_affected_right] = np.repeat(_current_background.reshape(_bg.shape[0], 1),
                                                                   (_affected_right - _affected_left), axis=1)

                _cwp += _affected_width

        _sbg = np.ma.subtract(_out, _bg)
        #print(f'time needed for background subtraction: {time.time() - time_bs}')

        return self._with_data(_sbg), self._with_data(_bg), self._with_data(_min_sdevs), _cps

    def estimate_change_points(self, window_width=100, max_length_single_segment=20000, segment_width=10000):
        """Estimates the change points of the spectrogramm and returns the indices."""

        avgs = np.average(self.data, axis=0)
        penalty = np.log(len(avgs)) * 8 * np.std(avgs) ** 2
        changepoints = set()

        if len(avgs) > max_length_single_segment:
            num = len(avgs) // (segment_width - window_width*2)
            segments = [(x, x + segment_width) for x in np.multiply(range(0, num), (segment_width - window_width*2))]
            segments.append((len(avgs) - segment_width, len(avgs)))
        else:
            segments = [(0, len(avgs))]

        if (len(segments)) > 3:
            m = 'mahalanobis'
        else:
            m = 'rbf'

        for start, end in segments:
            mod = rpt.Window(model=m, width=window_width).fit(avgs[start:end])
            res = np.array(mod.predict(pen=penalty)[:-1]) + start
            #print(f'{start} {end} | {res}')
            changepoints.update(res)
        return sorted(changepoints)

    def mask_single_freq_rfi(self, threshold=17, row_window_height=3):
        """Detects rfi in single frequencies and masks the data

        Parameters
        ----------
        threshold : Num
            Minimal Intensity difference between the row and the mean of the surrounding rows to be flagged as rfi.
        row_window_height : int
            The amount of rows before and after should be considered for the surrounding rows.
        """

        rfi_mask = np.full(self.shape, False)

        for row_index in range(self.shape[0]):
            aff_row = self.data[row_index]
            rows_before = self.data[max(row_index - row_window_height, 0):row_index]
            rows_after = self.data[row_index + 1:min(row_index + 1 + row_window_height, self.shape[0])]
            window_rows = np.concatenate([rows_before, rows_after], axis=0)

            window_mean = np.mean(window_rows, axis=0)
            diff = abs(aff_row - window_mean)

            rfi_mask[row_index, np.where(diff >= threshold)] = True

        new_data = self.data.copy()
        new_data.mask[np.where(rfi_mask)] = True
        new_data.data[np.where(rfi_mask)] = self.MISSING_VALUE

        return self._with_data(new_data)

    @classmethod
    def is_datasource_for(cls, header):
        """Check if class supports data from the given FITS file.

        Parameters
        ----------
        header : `~astropy.io.fits.Header`
            main header of the FITS file
        """
        return header.get('instrume', '').strip() in cls.INSTRUMENTS

    def remove_border(self):
        """Remove duplicate entries on the borders."""
        left = 0
        while self.freq_axis[left] == self.freq_axis[0]:
            left += 1
        right = self.shape[0] - 1
        while self.freq_axis[right] == self.freq_axis[-1]:
            right -= 1
        return self[left-1:right+2, :]

    def mark_border(self):
        """Mark duplicate entries on the borders."""
        left = 1
        while self.freq_axis[left] == self.freq_axis[0]:
            left += 1
        right = self.data.shape[0] - 1
        while self.freq_axis[right] == self.freq_axis[-1]:
            right -= 1

        c_left = left - 1
        c_right = right + 2

        if c_left > 0:
            self.data.data[:c_left, :] = self.MISSING_VALUE
            self.data.mask[:c_left, :] = True
        if c_right < (len(self.freq_axis)-1):
            self.data.data[c_right:, :] = self.MISSING_VALUE
            self.data.mask[c_right:, :] = True

    def _overlap(self, other):
        """ Find frequency and time overlap of two spectrograms. """
        one, two = self.intersect_time([self, other])
        ovl = one.freq_overlap(two)
        return one.clip_freq(*ovl), two.clip_freq(*ovl)

    @staticmethod
    def _to_minimize(a, b):
        """Function to be minimized for matching to frequency channels."""
        def _fun(p):
            if p[0] <= 0.2 or abs(p[1]) >= a.max():
                return float("inf")
            return a - (p[0] * b + p[1])
        return _fun

    def _homogenize_params(self, other, maxdiff=1):
        """
        Return triple with a tuple of indices (in self and other, respectively),
        factors and constants at these frequencies.

        Parameters
        ----------
        other : `radiospectra.CallistoSpectrogram`
            Spectrogram to be homogenized with the current one.
        maxdiff : float
            Threshold for which frequencies are considered equal.
        """

        pairs_indices = [
            (x, y) for x, y, d in minimal_pairs(self.freq_axis, other.freq_axis)
            if d <= maxdiff
        ]

        pairs_data = [
            (self[n_one, :], other[n_two, :]) for n_one, n_two in pairs_indices
        ]

        # XXX: Maybe unnecessary.
        pairs_data_gaussian = [
            (gaussian_filter1d(a, 15), gaussian_filter1d(b, 15))
            for a, b in pairs_data
        ]

        # If we used integer arithmetic, we would accept more invalid
        # values.
        pairs_data_gaussian64 = np.float64(pairs_data_gaussian)
        least = [
            leastsq(self._to_minimize(a, b), [1, 0])[0]
            for a, b in pairs_data_gaussian64
        ]

        factors = [x for x, y in least]
        constants = [y for x, y in least]

        return pairs_indices, factors, constants

    def homogenize(self, other, maxdiff=1):
        """ Return overlapping part of self and other as (self, other) tuple.
        Homogenize intensities so that the images can be used with
        combine_frequencies. Note that this works best when most of the
        picture is signal, so use :py:meth:`in_interval` to select the subset
        of your image before applying this method.

        Parameters
        ----------
        other : `radiospectra.CallistoSpectrogram`
            Spectrogram to be homogenized with the current one.
        maxdiff : float
            Threshold for which frequencies are considered equal.
        """
        one, two = self._overlap(other)
        pairs_indices, factors, constants = one._homogenize_params(
            two, maxdiff
        )
        # XXX: Maybe (xd.freq_axis[x] + yd.freq_axis[y]) / 2.
        pairs_freqs = [one.freq_axis[x] for x, y in pairs_indices]

        # XXX: Extrapolation does not work this way.
        # XXX: Improve.
        f1 = np.polyfit(pairs_freqs, factors, 3)
        f2 = np.polyfit(pairs_freqs, constants, 3)

        return (one,
                two * np.polyval(f1, two.freq_axis)[:, np.newaxis] +
                np.polyval(f2, two.freq_axis)[:, np.newaxis])

    def adjust_header(self, DATE_OBS = None, TIME_OBS = None, DATE_END = None, TIME_END = None):
        # data header
        new_header = self.get_header()
        
        if DATE_OBS is not None:
            new_header['DATE-OBS'] = DATE_OBS
        if TIME_OBS is not None:
            new_header['TIME-OBS'] = TIME_OBS
        if DATE_END is not None:
            new_header['DATE-END'] = DATE_END
        if TIME_END is not None:
            new_header['TIME-END'] = TIME_END

        data_min = np.amin(self.data)
        data_max = np.amax(self.data)
        
        new_header['DATAMIN'] = int(data_min) if not np.isnan(data_min) else 0
        new_header['DATAMAX'] = int(data_max) if not np.isnan(data_max) else 0

        self.header = new_header

        # axes header
        new_axes_header = self.axes_header

        new_axes_header['NAXIS1'] = int(new_axes_header['BITPIX']) * (len(self.time_axis) + len(self.freq_axis))
        new_axes_header['TFORM1'] = str(len(self.time_axis)) + "D8.3"
        new_axes_header['TFORM2'] = str(len(self.freq_axis)) + "D8.3"

        self.axes_header = new_axes_header


CallistoSpectrogram._create.add(
    run_cls('from_range'),
    lambda cls, instrument, start, end: True,
    check=False
)

try:
    CallistoSpectrogram.create.im_func.__doc__ = (
        """Create CallistoSpectrogram from given input dispatching to the
        appropriate from_* function.

    Possible signatures:

    """ + CallistoSpectrogram._create.generate_docs())
except AttributeError:
    CallistoSpectrogram.create.__func__.__doc__ = (
        """Create CallistoSpectrogram from given input dispatching to the
        appropriate from_* function.

    Possible signatures:

    """ + CallistoSpectrogram._create.generate_docs())


if __name__ == "__main__":
    opn = CallistoSpectrogram.read("callisto/BIR_20110922_103000_01.fit")
    opn.subtract_bg().clip(0).plot(ratio=2).show()
    print("Press return to exit")<|MERGE_RESOLUTION|>--- conflicted
+++ resolved
@@ -489,32 +489,6 @@
                 Sorting_dict[spec.header['PWM_VAL']].append(spec)
             map(lambda x: x.start, list(Sorting_dict.values()))
             new_specs = []
-<<<<<<< HEAD
-            for index, spec1 in enumerate(specs[:-1]):
-                spec2 = specs[index+1]
-                delta1 = float(spec1.header['CDELT1'])
-                delta2 = float(spec1.header['CDELT1'])
-                if abs(delta1 - delta2) > 0.000001:
-                    new_specs.append(spec1)
-                    continue
-                if spec1.header['INSTRUME'] != spec2.header['INSTRUME']:
-                    new_specs.append(spec1)
-                    continue
-                if spec1.shape != spec2.shape:
-                    new_specs.append(spec1)
-                    continue
-                if abs((spec1.start - spec2.start).total_seconds()) > delta1:
-                    new_specs.append(spec1)
-                    continue
-                if not np.array_equal(spec1.freq_axis, spec2.freq_axis):
-                    new_specs.append(spec1)
-                    continue
-                if not np.array_equal(spec1.time_axis, spec2.time_axis):
-                    new_specs.append(spec1)
-                    continue
-                merged_spec = CallistoSpectrogram.combine_polarisation(specs[index], specs[index+1])
-                new_specs.append(merged_spec)
-=======
             for PWM, specs in Sorting_dict.items():
                 for index, spec1 in enumerate(specs[:-1]):
                     spec2 = specs[index+1]
@@ -540,7 +514,6 @@
                         continue
                     merged_spec = CallistoSpectrogram.combine_polarisation(specs[index],specs[index+1])
                     new_specs.append(merged_spec)
->>>>>>> d12c6eb1
             specs = new_specs
         if not polarisations:
             PWM_VAL_List = set(map(lambda x: "{}_{}".format(x.header['PWM_VAL'],x.filename.split('.')[0].split('_')[-1]), specs))
