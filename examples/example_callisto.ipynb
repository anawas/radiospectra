--- conflicted
+++ resolved
@@ -54,13 +54,9 @@
    "metadata": {},
    "outputs": [],
    "source": [
-<<<<<<< HEAD
-    "# pyplot display settings\n",
-=======
     "# let us do a bit larger images, as spectrograms have a lot of pixels in x-direction\n",
     "# image display settings\n",
     "\n",
->>>>>>> 8e155759
     "%matplotlib inline\n",
     "import matplotlib.pyplot as plt\n",
     "plt.rcParams[\"figure.figsize\"] = (25,10)"
@@ -227,7 +223,6 @@
    "source": [
     "# new background subtraction with one change point\n",
     "\n",
-<<<<<<< HEAD
     "spec = CallistoSpectrogram.from_url('http://soleil.i4ds.ch/solarradio/data/2002-20yy_Callisto/2018/04/01/ALASKA_20180401_150000_59.fit.gz')\n",
     "spec.peek()\n",
     "bgs,_,_,_ = spec.subtract_bg_sliding_window(window_width=200, affected_width=1, amount=0.05, change_points = [1980])\n",
@@ -317,7 +312,4 @@
  },
  "nbformat": 4,
  "nbformat_minor": 2
-}
-=======
-    "spec = CallistoSpectrogram.fro
->>>>>>> 8e155759
+}